{
<<<<<<< HEAD
  "name": "plenteum-wallet-backend",
=======
  "name": "turtlecoin-wallet-backend",
>>>>>>> c0b178bf
  "version": "3.4.9",
  "description": "",
  "main": "dist/lib/index.js",
  "types": "dist/lib/index.d.ts",
  "scripts": {
    "prepublish": "yarn build",
    "build": "./node_modules/.bin/tsc",
    "test": "yarn install && node dist/tests/tests.js",
    "test-all": "yarn install && node dist/tests/tests.js --do-performance-tests",
    "style": "./node_modules/.bin/tslint -c tslint.json 'lib/**/*.ts'",
    "docs": "./node_modules/.bin/typedoc --options ./typedoc.js ./lib/; touch docs/.nojekyll",
    "prepare": "yarn build"
  },
  "files": [
    "dist/lib/*"
  ],
  "keywords": [],
  "author": "",
  "license": "AGPL-3.0",
  "dependencies": {
    "lodash": "^4.17.15",
    "object-sizeof": "^1.4.0",
    "pbkdf2": "^3.0.17",
<<<<<<< HEAD
    "plenteum-rpc": "^1.0.3",
    "plenteum-utils": "^1.0.5"
=======
    "turtlecoin-rpc": "^1.0.1",
    "turtlecoin-utils": "^1.0.3",
    "typescript": "^3.5.3"
>>>>>>> c0b178bf
  },
  "devDependencies": {
    "@types/lodash": "^4.14.136",
    "@types/node": "^12.6.8",
    "@types/pbkdf2": "^3.0.0",
    "@types/request-promise-native": "^1.0.16",
    "colors": "^1.3.3",
    "tslint": "^5.18.0",
    "typedoc": "^0.15.0",
<<<<<<< HEAD
    "typedoc-plugin-no-inherit": "^1.1.9",
    "typescript": "^3.5.3"
=======
    "typedoc-plugin-no-inherit": "^1.1.9"
>>>>>>> c0b178bf
  }
}<|MERGE_RESOLUTION|>--- conflicted
+++ resolved
@@ -1,9 +1,5 @@
 {
-<<<<<<< HEAD
   "name": "plenteum-wallet-backend",
-=======
-  "name": "turtlecoin-wallet-backend",
->>>>>>> c0b178bf
   "version": "3.4.9",
   "description": "",
   "main": "dist/lib/index.js",
@@ -27,14 +23,9 @@
     "lodash": "^4.17.15",
     "object-sizeof": "^1.4.0",
     "pbkdf2": "^3.0.17",
-<<<<<<< HEAD
     "plenteum-rpc": "^1.0.3",
     "plenteum-utils": "^1.0.5"
-=======
-    "turtlecoin-rpc": "^1.0.1",
-    "turtlecoin-utils": "^1.0.3",
     "typescript": "^3.5.3"
->>>>>>> c0b178bf
   },
   "devDependencies": {
     "@types/lodash": "^4.14.136",
@@ -44,11 +35,6 @@
     "colors": "^1.3.3",
     "tslint": "^5.18.0",
     "typedoc": "^0.15.0",
-<<<<<<< HEAD
-    "typedoc-plugin-no-inherit": "^1.1.9",
-    "typescript": "^3.5.3"
-=======
     "typedoc-plugin-no-inherit": "^1.1.9"
->>>>>>> c0b178bf
   }
 }