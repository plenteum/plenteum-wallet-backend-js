﻿<!doctype html>
<html class="default no-js">
<head>
	<meta charset="utf-8">
	<meta http-equiv="X-UA-Compatible" content="IE=edge">
	<title>ConventionalDaemon | plenteum-wallet-backend</title>
	<meta name="description" content="">
	<meta name="viewport" content="width=device-width, initial-scale=1">
	<link rel="stylesheet" href="../assets/css/main.css">
</head>
<body>
<header>
	<div class="tsd-page-toolbar">
		<div class="container">
			<div class="table-wrap">
				<div class="table-cell" id="tsd-search" data-index="../assets/js/search.js" data-base="..">
					<div class="field">
						<label for="tsd-search-field" class="tsd-widget search no-caption">Search</label>
						<input id="tsd-search-field" type="text" />
					</div>
					<ul class="results">
						<li class="state loading">Preparing search index...</li>
						<li class="state failure">The search index is not available</li>
					</ul>
					<a href="../index.html" class="title">plenteum-wallet-backend</a>
				</div>
				<div class="table-cell" id="tsd-widgets">
					<div id="tsd-filter">
						<a href="#" class="tsd-widget options no-caption" data-toggle="options">Options</a>
						<div class="tsd-filter-group">
							<div class="tsd-select" id="tsd-filter-visibility">
								<span class="tsd-select-label">All</span>
								<ul class="tsd-select-list">
									<li data-value="public">Public</li>
									<li data-value="protected">Public/Protected</li>
									<li data-value="private" class="selected">All</li>
								</ul>
							</div>
							<input type="checkbox" id="tsd-filter-inherited" checked />
							<label class="tsd-widget" for="tsd-filter-inherited">Inherited</label>
						</div>
					</div>
					<a href="#" class="tsd-widget menu no-caption" data-toggle="menu">Menu</a>
				</div>
			</div>
		</div>
	</div>
	<div class="tsd-page-title">
		<div class="container">
			<ul class="tsd-breadcrumb">
				<li>
					<a href="../globals.html">Globals</a>
				</li>
				<li>
					<a href="../modules/_conventionaldaemon_.html">&quot;ConventionalDaemon&quot;</a>
				</li>
				<li>
					<a href="_conventionaldaemon_.conventionaldaemon.html">ConventionalDaemon</a>
				</li>
			</ul>
			<h1>Class ConventionalDaemon</h1>
		</div>
	</div>
</header>
<div class="container container-main">
	<div class="row">
		<div class="col-8 col-content">
			<section class="tsd-panel tsd-comment">
				<div class="tsd-comment tsd-typography">
					<dl class="tsd-comment-tags">
						<dt>deprecated</dt>
						<dd><p>This Class will be removed in v4.0.0. Please update your code
								to instead use the <a href="_daemon_.daemon.html">Daemon</a> class. This supports both ConventionalDaemon&#39;s,
							BlockchainCacheApi&#39;s, and http/https, all automatically.</p>
						</dd>
					</dl>
				</div>
			</section>
			<section class="tsd-panel tsd-hierarchy">
				<h3>Hierarchy</h3>
				<ul class="tsd-hierarchy">
					<li>
						<span class="tsd-signature-type">EventEmitter</span>
						<ul class="tsd-hierarchy">
							<li>
								<span class="target">ConventionalDaemon</span>
							</li>
						</ul>
					</li>
				</ul>
			</section>
			<section class="tsd-panel">
				<h3>Implements</h3>
				<ul class="tsd-hierarchy">
					<li><a href="../interfaces/_idaemon_.idaemon.html" class="tsd-signature-type">IDaemon</a></li>
				</ul>
			</section>
			<section class="tsd-panel-group tsd-index-group">
				<h2>Index</h2>
				<section class="tsd-panel tsd-index-panel">
					<div class="tsd-index-content">
						<section class="tsd-index-section ">
							<h3>Constructors</h3>
							<ul class="tsd-index-list">
								<li class="tsd-kind-constructor tsd-parent-kind-class"><a href="_conventionaldaemon_.conventionaldaemon.html#constructor" class="tsd-kind-icon">constructor</a></li>
							</ul>
						</section>
						<section class="tsd-index-section tsd-is-inherited">
							<h3>Properties</h3>
							<ul class="tsd-index-list">
								<li class="tsd-kind-property tsd-parent-kind-class tsd-is-inherited tsd-is-static"><a href="_conventionaldaemon_.conventionaldaemon.html#defaultmaxlisteners" class="tsd-kind-icon">default<wbr>Max<wbr>Listeners</a></li>
							</ul>
						</section>
						<section class="tsd-index-section ">
							<h3>Methods</h3>
							<ul class="tsd-index-list">
								<li class="tsd-kind-method tsd-parent-kind-class tsd-is-overwrite tsd-is-inherited"><a href="_conventionaldaemon_.conventionaldaemon.html#addlistener" class="tsd-kind-icon">add<wbr>Listener</a></li>
								<li class="tsd-kind-method tsd-parent-kind-class tsd-is-overwrite tsd-is-inherited"><a href="_conventionaldaemon_.conventionaldaemon.html#emit" class="tsd-kind-icon">emit</a></li>
								<li class="tsd-kind-method tsd-parent-kind-class tsd-is-overwrite tsd-is-inherited"><a href="_conventionaldaemon_.conventionaldaemon.html#eventnames" class="tsd-kind-icon">event<wbr>Names</a></li>
								<li class="tsd-kind-method tsd-parent-kind-class"><a href="_conventionaldaemon_.conventionaldaemon.html#getcancelledtransactions" class="tsd-kind-icon">get<wbr>Cancelled<wbr>Transactions</a></li>
								<li class="tsd-kind-method tsd-parent-kind-class"><a href="_conventionaldaemon_.conventionaldaemon.html#getconnectioninfo" class="tsd-kind-icon">get<wbr>Connection<wbr>Info</a></li>
								<li class="tsd-kind-method tsd-parent-kind-class"><a href="_conventionaldaemon_.conventionaldaemon.html#getglobalindexesforrange" class="tsd-kind-icon">get<wbr>Global<wbr>Indexes<wbr>For<wbr>Range</a></li>
								<li class="tsd-kind-method tsd-parent-kind-class"><a href="_conventionaldaemon_.conventionaldaemon.html#getlocaldaemonblockcount" class="tsd-kind-icon">get<wbr>Local<wbr>Daemon<wbr>Block<wbr>Count</a></li>
								<li class="tsd-kind-method tsd-parent-kind-class tsd-is-overwrite tsd-is-inherited"><a href="_conventionaldaemon_.conventionaldaemon.html#getmaxlisteners" class="tsd-kind-icon">get<wbr>Max<wbr>Listeners</a></li>
								<li class="tsd-kind-method tsd-parent-kind-class"><a href="_conventionaldaemon_.conventionaldaemon.html#getnetworkblockcount" class="tsd-kind-icon">get<wbr>Network<wbr>Block<wbr>Count</a></li>
								<li class="tsd-kind-method tsd-parent-kind-class"><a href="_conventionaldaemon_.conventionaldaemon.html#getrandomoutputsbyamount" class="tsd-kind-icon">get<wbr>Random<wbr>Outputs<wbr>ByAmount</a></li>
								<li class="tsd-kind-method tsd-parent-kind-class"><a href="_conventionaldaemon_.conventionaldaemon.html#getwalletsyncdata" class="tsd-kind-icon">get<wbr>Wallet<wbr>Sync<wbr>Data</a></li>
								<li class="tsd-kind-method tsd-parent-kind-class"><a href="_conventionaldaemon_.conventionaldaemon.html#init" class="tsd-kind-icon">init</a></li>
								<li class="tsd-kind-method tsd-parent-kind-class tsd-is-overwrite tsd-is-inherited"><a href="_conventionaldaemon_.conventionaldaemon.html#listenercount" class="tsd-kind-icon">listener<wbr>Count</a></li>
								<li class="tsd-kind-method tsd-parent-kind-class tsd-is-overwrite tsd-is-inherited"><a href="_conventionaldaemon_.conventionaldaemon.html#listeners" class="tsd-kind-icon">listeners</a></li>
								<li class="tsd-kind-method tsd-parent-kind-class"><a href="_conventionaldaemon_.conventionaldaemon.html#nodefee" class="tsd-kind-icon">node<wbr>Fee</a></li>
								<li class="tsd-kind-method tsd-parent-kind-class tsd-is-overwrite tsd-is-inherited"><a href="_conventionaldaemon_.conventionaldaemon.html#off" class="tsd-kind-icon">off</a></li>
								<li class="tsd-kind-method tsd-parent-kind-class tsd-is-overwrite tsd-is-inherited"><a href="_conventionaldaemon_.conventionaldaemon.html#on" class="tsd-kind-icon">on</a></li>
								<li class="tsd-kind-method tsd-parent-kind-class tsd-is-overwrite tsd-is-inherited"><a href="_conventionaldaemon_.conventionaldaemon.html#once" class="tsd-kind-icon">once</a></li>
								<li class="tsd-kind-method tsd-parent-kind-class tsd-is-overwrite tsd-is-inherited"><a href="_conventionaldaemon_.conventionaldaemon.html#prependlistener" class="tsd-kind-icon">prepend<wbr>Listener</a></li>
								<li class="tsd-kind-method tsd-parent-kind-class tsd-is-overwrite tsd-is-inherited"><a href="_conventionaldaemon_.conventionaldaemon.html#prependoncelistener" class="tsd-kind-icon">prepend<wbr>Once<wbr>Listener</a></li>
								<li class="tsd-kind-method tsd-parent-kind-class tsd-is-overwrite tsd-is-inherited"><a href="_conventionaldaemon_.conventionaldaemon.html#rawlisteners" class="tsd-kind-icon">raw<wbr>Listeners</a></li>
								<li class="tsd-kind-method tsd-parent-kind-class tsd-is-overwrite tsd-is-inherited"><a href="_conventionaldaemon_.conventionaldaemon.html#removealllisteners" class="tsd-kind-icon">remove<wbr>All<wbr>Listeners</a></li>
								<li class="tsd-kind-method tsd-parent-kind-class tsd-is-overwrite tsd-is-inherited"><a href="_conventionaldaemon_.conventionaldaemon.html#removelistener" class="tsd-kind-icon">remove<wbr>Listener</a></li>
								<li class="tsd-kind-method tsd-parent-kind-class"><a href="_conventionaldaemon_.conventionaldaemon.html#sendtransaction" class="tsd-kind-icon">send<wbr>Transaction</a></li>
								<li class="tsd-kind-method tsd-parent-kind-class tsd-is-overwrite tsd-is-inherited"><a href="_conventionaldaemon_.conventionaldaemon.html#setmaxlisteners" class="tsd-kind-icon">set<wbr>Max<wbr>Listeners</a></li>
								<li class="tsd-kind-method tsd-parent-kind-class"><a href="_conventionaldaemon_.conventionaldaemon.html#updateconfig" class="tsd-kind-icon">update<wbr>Config</a></li>
								<li class="tsd-kind-method tsd-parent-kind-class"><a href="_conventionaldaemon_.conventionaldaemon.html#updatedaemoninfo" class="tsd-kind-icon">update<wbr>Daemon<wbr>Info</a></li>
								<li class="tsd-kind-method tsd-parent-kind-class tsd-is-inherited tsd-is-static"><a href="_conventionaldaemon_.conventionaldaemon.html#listenercount-1" class="tsd-kind-icon">listener<wbr>Count</a></li>
							</ul>
						</section>
					</div>
				</section>
			</section>
			<section class="tsd-panel-group tsd-member-group ">
				<h2>Constructors</h2>
				<section class="tsd-panel tsd-member tsd-kind-constructor tsd-parent-kind-class">
					<a name="constructor" class="tsd-anchor"></a>
					<h3>constructor</h3>
					<ul class="tsd-signatures tsd-kind-constructor tsd-parent-kind-class">
						<li class="tsd-signature tsd-kind-icon">new <wbr>Conventional<wbr>Daemon<span class="tsd-signature-symbol">(</span>daemonHost<span class="tsd-signature-symbol">: </span><span class="tsd-signature-type">string</span>, daemonPort<span class="tsd-signature-symbol">: </span><span class="tsd-signature-type">number</span><span class="tsd-signature-symbol">)</span><span class="tsd-signature-symbol">: </span><a href="_conventionaldaemon_.conventionaldaemon.html" class="tsd-signature-type">ConventionalDaemon</a></li>
					</ul>
					<ul class="tsd-descriptions">
						<li class="tsd-description">
							<aside class="tsd-sources">
								<ul>
<<<<<<< HEAD
<<<<<<< HEAD
									<li>Defined in <a href="https://github.com/plenteum/plenteum-wallet-backend-js/blob/eaf8cbc/lib/ConventionalDaemon.ts#L71">ConventionalDaemon.ts:71</a></li>
=======
									<li>Defined in <a href="https://github.com/turtlecoin/turtlecoin-wallet-backend-js/blob/c1340e5/lib/ConventionalDaemon.ts#L73">ConventionalDaemon.ts:73</a></li>
>>>>>>> master
=======
									<li>Defined in <a href="https://github.com/turtlecoin/turtlecoin-wallet-backend-js/blob/c1340e5/lib/ConventionalDaemon.ts#L73">ConventionalDaemon.ts:73</a></li>
>>>>>>> c0b178bf
								</ul>
							</aside>
							<h4 class="tsd-parameters-title">Parameters</h4>
							<ul class="tsd-parameters">
								<li>
									<h5>daemonHost: <span class="tsd-signature-type">string</span></h5>
								</li>
								<li>
									<h5>daemonPort: <span class="tsd-signature-type">number</span></h5>
								</li>
							</ul>
							<h4 class="tsd-returns-title">Returns <a href="_conventionaldaemon_.conventionaldaemon.html" class="tsd-signature-type">ConventionalDaemon</a></h4>
						</li>
					</ul>
				</section>
			</section>
			<section class="tsd-panel-group tsd-member-group tsd-is-inherited">
				<h2>Properties</h2>
				<section class="tsd-panel tsd-member tsd-kind-property tsd-parent-kind-class tsd-is-inherited tsd-is-static">
					<a name="defaultmaxlisteners" class="tsd-anchor"></a>
					<h3><span class="tsd-flag ts-flagStatic">Static</span> default<wbr>Max<wbr>Listeners</h3>
					<div class="tsd-signature tsd-kind-icon">default<wbr>Max<wbr>Listeners<span class="tsd-signature-symbol">:</span> <span class="tsd-signature-type">number</span></div>
					<aside class="tsd-sources">
						<p>Inherited from EventEmitter.defaultMaxListeners</p>
						<ul>
							<li>Defined in /home/zach/Code/turtlecoin/turtlecoin-wallet-backend/node_modules/@types/node/events.d.ts:9</li>
						</ul>
					</aside>
				</section>
			</section>
			<section class="tsd-panel-group tsd-member-group ">
				<h2>Methods</h2>
				<section class="tsd-panel tsd-member tsd-kind-method tsd-parent-kind-class tsd-is-overwrite tsd-is-inherited">
					<a name="addlistener" class="tsd-anchor"></a>
					<h3>add<wbr>Listener</h3>
					<ul class="tsd-signatures tsd-kind-method tsd-parent-kind-class tsd-is-overwrite tsd-is-inherited">
						<li class="tsd-signature tsd-kind-icon">add<wbr>Listener<span class="tsd-signature-symbol">(</span>event<span class="tsd-signature-symbol">: </span><span class="tsd-signature-type">string</span><span class="tsd-signature-symbol"> | </span><span class="tsd-signature-type">symbol</span>, listener<span class="tsd-signature-symbol">: </span><span class="tsd-signature-type">function</span><span class="tsd-signature-symbol">)</span><span class="tsd-signature-symbol">: </span><span class="tsd-signature-type">this</span></li>
					</ul>
					<ul class="tsd-descriptions">
						<li class="tsd-description">
							<aside class="tsd-sources">
								<p>Inherited from EventEmitter.addListener</p>
								<p>Overrides EventEmitter.addListener</p>
								<ul>
									<li>Defined in /home/zach/Code/turtlecoin/turtlecoin-wallet-backend/node_modules/@types/node/events.d.ts:11</li>
								</ul>
							</aside>
							<h4 class="tsd-parameters-title">Parameters</h4>
							<ul class="tsd-parameters">
								<li>
									<h5>event: <span class="tsd-signature-type">string</span><span class="tsd-signature-symbol"> | </span><span class="tsd-signature-type">symbol</span></h5>
								</li>
								<li>
									<h5>listener: <span class="tsd-signature-type">function</span></h5>
									<ul class="tsd-parameters">
										<li class="tsd-parameter-siganture">
											<ul class="tsd-signatures tsd-kind-type-literal tsd-is-not-exported">
												<li class="tsd-signature tsd-kind-icon"><span class="tsd-signature-symbol">(</span><span class="tsd-signature-symbol">...</span>args<span class="tsd-signature-symbol">: </span><span class="tsd-signature-type">any</span><span class="tsd-signature-symbol">[]</span><span class="tsd-signature-symbol">)</span><span class="tsd-signature-symbol">: </span><span class="tsd-signature-type">void</span></li>
											</ul>
											<ul class="tsd-descriptions">
												<li class="tsd-description">
													<h4 class="tsd-parameters-title">Parameters</h4>
													<ul class="tsd-parameters">
														<li>
															<h5><span class="tsd-flag ts-flagRest">Rest</span> <span class="tsd-signature-symbol">...</span>args: <span class="tsd-signature-type">any</span><span class="tsd-signature-symbol">[]</span></h5>
														</li>
													</ul>
													<h4 class="tsd-returns-title">Returns <span class="tsd-signature-type">void</span></h4>
												</li>
											</ul>
										</li>
									</ul>
								</li>
							</ul>
							<h4 class="tsd-returns-title">Returns <span class="tsd-signature-type">this</span></h4>
						</li>
					</ul>
				</section>
				<section class="tsd-panel tsd-member tsd-kind-method tsd-parent-kind-class tsd-is-overwrite tsd-is-inherited">
					<a name="emit" class="tsd-anchor"></a>
					<h3>emit</h3>
					<ul class="tsd-signatures tsd-kind-method tsd-parent-kind-class tsd-is-overwrite tsd-is-inherited">
						<li class="tsd-signature tsd-kind-icon">emit<span class="tsd-signature-symbol">(</span>event<span class="tsd-signature-symbol">: </span><span class="tsd-signature-type">string</span><span class="tsd-signature-symbol"> | </span><span class="tsd-signature-type">symbol</span>, <span class="tsd-signature-symbol">...</span>args<span class="tsd-signature-symbol">: </span><span class="tsd-signature-type">any</span><span class="tsd-signature-symbol">[]</span><span class="tsd-signature-symbol">)</span><span class="tsd-signature-symbol">: </span><span class="tsd-signature-type">boolean</span></li>
					</ul>
					<ul class="tsd-descriptions">
						<li class="tsd-description">
							<aside class="tsd-sources">
								<p>Inherited from EventEmitter.emit</p>
								<p>Overrides EventEmitter.emit</p>
								<ul>
									<li>Defined in /home/zach/Code/turtlecoin/turtlecoin-wallet-backend/node_modules/@types/node/events.d.ts:23</li>
								</ul>
							</aside>
							<h4 class="tsd-parameters-title">Parameters</h4>
							<ul class="tsd-parameters">
								<li>
									<h5>event: <span class="tsd-signature-type">string</span><span class="tsd-signature-symbol"> | </span><span class="tsd-signature-type">symbol</span></h5>
								</li>
								<li>
									<h5><span class="tsd-flag ts-flagRest">Rest</span> <span class="tsd-signature-symbol">...</span>args: <span class="tsd-signature-type">any</span><span class="tsd-signature-symbol">[]</span></h5>
								</li>
							</ul>
							<h4 class="tsd-returns-title">Returns <span class="tsd-signature-type">boolean</span></h4>
						</li>
					</ul>
				</section>
				<section class="tsd-panel tsd-member tsd-kind-method tsd-parent-kind-class tsd-is-overwrite tsd-is-inherited">
					<a name="eventnames" class="tsd-anchor"></a>
					<h3>event<wbr>Names</h3>
					<ul class="tsd-signatures tsd-kind-method tsd-parent-kind-class tsd-is-overwrite tsd-is-inherited">
						<li class="tsd-signature tsd-kind-icon">event<wbr>Names<span class="tsd-signature-symbol">(</span><span class="tsd-signature-symbol">)</span><span class="tsd-signature-symbol">: </span><span class="tsd-signature-type">Array</span><span class="tsd-signature-symbol">&lt;</span><span class="tsd-signature-type">string</span><span class="tsd-signature-symbol"> | </span><span class="tsd-signature-type">symbol</span><span class="tsd-signature-symbol">&gt;</span></li>
					</ul>
					<ul class="tsd-descriptions">
						<li class="tsd-description">
							<aside class="tsd-sources">
								<p>Inherited from EventEmitter.eventNames</p>
								<p>Overrides EventEmitter.eventNames</p>
								<ul>
									<li>Defined in /home/zach/Code/turtlecoin/turtlecoin-wallet-backend/node_modules/@types/node/events.d.ts:24</li>
								</ul>
							</aside>
							<h4 class="tsd-returns-title">Returns <span class="tsd-signature-type">Array</span><span class="tsd-signature-symbol">&lt;</span><span class="tsd-signature-type">string</span><span class="tsd-signature-symbol"> | </span><span class="tsd-signature-type">symbol</span><span class="tsd-signature-symbol">&gt;</span></h4>
						</li>
					</ul>
				</section>
				<section class="tsd-panel tsd-member tsd-kind-method tsd-parent-kind-class">
					<a name="getcancelledtransactions" class="tsd-anchor"></a>
					<h3>get<wbr>Cancelled<wbr>Transactions</h3>
					<ul class="tsd-signatures tsd-kind-method tsd-parent-kind-class">
						<li class="tsd-signature tsd-kind-icon">get<wbr>Cancelled<wbr>Transactions<span class="tsd-signature-symbol">(</span>transactionHashes<span class="tsd-signature-symbol">: </span><span class="tsd-signature-type">string</span><span class="tsd-signature-symbol">[]</span><span class="tsd-signature-symbol">)</span><span class="tsd-signature-symbol">: </span><span class="tsd-signature-type">Promise</span><span class="tsd-signature-symbol">&lt;</span><span class="tsd-signature-type">string</span><span class="tsd-signature-symbol">[]</span><span class="tsd-signature-symbol">&gt;</span></li>
					</ul>
					<ul class="tsd-descriptions">
						<li class="tsd-description">
							<aside class="tsd-sources">
								<p>Implementation of <a href="../interfaces/_idaemon_.idaemon.html">IDaemon</a>.<a href="../interfaces/_idaemon_.idaemon.html#getcancelledtransactions">getCancelledTransactions</a></p>
								<ul>
<<<<<<< HEAD
<<<<<<< HEAD
									<li>Defined in <a href="https://github.com/plenteum/plenteum-wallet-backend-js/blob/eaf8cbc/lib/ConventionalDaemon.ts#L212">ConventionalDaemon.ts:212</a></li>
=======
									<li>Defined in <a href="https://github.com/turtlecoin/turtlecoin-wallet-backend-js/blob/c1340e5/lib/ConventionalDaemon.ts#L216">ConventionalDaemon.ts:216</a></li>
>>>>>>> master
=======
									<li>Defined in <a href="https://github.com/turtlecoin/turtlecoin-wallet-backend-js/blob/c1340e5/lib/ConventionalDaemon.ts#L216">ConventionalDaemon.ts:216</a></li>
>>>>>>> c0b178bf
								</ul>
							</aside>
							<h4 class="tsd-parameters-title">Parameters</h4>
							<ul class="tsd-parameters">
								<li>
									<h5>transactionHashes: <span class="tsd-signature-type">string</span><span class="tsd-signature-symbol">[]</span></h5>
								</li>
							</ul>
							<h4 class="tsd-returns-title">Returns <span class="tsd-signature-type">Promise</span><span class="tsd-signature-symbol">&lt;</span><span class="tsd-signature-type">string</span><span class="tsd-signature-symbol">[]</span><span class="tsd-signature-symbol">&gt;</span></h4>
						</li>
					</ul>
				</section>
				<section class="tsd-panel tsd-member tsd-kind-method tsd-parent-kind-class">
					<a name="getconnectioninfo" class="tsd-anchor"></a>
					<h3>get<wbr>Connection<wbr>Info</h3>
					<ul class="tsd-signatures tsd-kind-method tsd-parent-kind-class">
						<li class="tsd-signature tsd-kind-icon">get<wbr>Connection<wbr>Info<span class="tsd-signature-symbol">(</span><span class="tsd-signature-symbol">)</span><span class="tsd-signature-symbol">: </span><a href="../interfaces/_types_.daemonconnection.html" class="tsd-signature-type">DaemonConnection</a></li>
					</ul>
					<ul class="tsd-descriptions">
						<li class="tsd-description">
							<aside class="tsd-sources">
								<p>Implementation of <a href="../interfaces/_idaemon_.idaemon.html">IDaemon</a>.<a href="../interfaces/_idaemon_.idaemon.html#getconnectioninfo">getConnectionInfo</a></p>
								<ul>
<<<<<<< HEAD
<<<<<<< HEAD
									<li>Defined in <a href="https://github.com/plenteum/plenteum-wallet-backend-js/blob/eaf8cbc/lib/ConventionalDaemon.ts#L283">ConventionalDaemon.ts:283</a></li>
=======
									<li>Defined in <a href="https://github.com/turtlecoin/turtlecoin-wallet-backend-js/blob/c1340e5/lib/ConventionalDaemon.ts#L287">ConventionalDaemon.ts:287</a></li>
>>>>>>> master
=======
									<li>Defined in <a href="https://github.com/turtlecoin/turtlecoin-wallet-backend-js/blob/c1340e5/lib/ConventionalDaemon.ts#L287">ConventionalDaemon.ts:287</a></li>
>>>>>>> c0b178bf
								</ul>
							</aside>
							<h4 class="tsd-returns-title">Returns <a href="../interfaces/_types_.daemonconnection.html" class="tsd-signature-type">DaemonConnection</a></h4>
						</li>
					</ul>
				</section>
				<section class="tsd-panel tsd-member tsd-kind-method tsd-parent-kind-class">
					<a name="getglobalindexesforrange" class="tsd-anchor"></a>
					<h3>get<wbr>Global<wbr>Indexes<wbr>For<wbr>Range</h3>
					<ul class="tsd-signatures tsd-kind-method tsd-parent-kind-class">
						<li class="tsd-signature tsd-kind-icon">get<wbr>Global<wbr>Indexes<wbr>For<wbr>Range<span class="tsd-signature-symbol">(</span>startHeight<span class="tsd-signature-symbol">: </span><span class="tsd-signature-type">number</span>, endHeight<span class="tsd-signature-symbol">: </span><span class="tsd-signature-type">number</span><span class="tsd-signature-symbol">)</span><span class="tsd-signature-symbol">: </span><span class="tsd-signature-type">Promise</span><span class="tsd-signature-symbol">&lt;</span><span class="tsd-signature-type">Map</span><span class="tsd-signature-symbol">&lt;</span><span class="tsd-signature-type">string</span><span class="tsd-signature-symbol">, </span><span class="tsd-signature-type">number</span><span class="tsd-signature-symbol">[]</span><span class="tsd-signature-symbol">&gt;</span><span class="tsd-signature-symbol">&gt;</span></li>
					</ul>
					<ul class="tsd-descriptions">
						<li class="tsd-description">
							<aside class="tsd-sources">
								<p>Implementation of <a href="../interfaces/_idaemon_.idaemon.html">IDaemon</a>.<a href="../interfaces/_idaemon_.idaemon.html#getglobalindexesforrange">getGlobalIndexesForRange</a></p>
								<ul>
<<<<<<< HEAD
<<<<<<< HEAD
									<li>Defined in <a href="https://github.com/plenteum/plenteum-wallet-backend-js/blob/eaf8cbc/lib/ConventionalDaemon.ts#L194">ConventionalDaemon.ts:194</a></li>
=======
									<li>Defined in <a href="https://github.com/turtlecoin/turtlecoin-wallet-backend-js/blob/c1340e5/lib/ConventionalDaemon.ts#L198">ConventionalDaemon.ts:198</a></li>
>>>>>>> master
=======
									<li>Defined in <a href="https://github.com/turtlecoin/turtlecoin-wallet-backend-js/blob/c1340e5/lib/ConventionalDaemon.ts#L198">ConventionalDaemon.ts:198</a></li>
>>>>>>> c0b178bf
								</ul>
							</aside>
							<div class="tsd-comment tsd-typography">
							</div>
							<h4 class="tsd-parameters-title">Parameters</h4>
							<ul class="tsd-parameters">
								<li>
									<h5>startHeight: <span class="tsd-signature-type">number</span></h5>
								</li>
								<li>
									<h5>endHeight: <span class="tsd-signature-type">number</span></h5>
								</li>
							</ul>
							<h4 class="tsd-returns-title">Returns <span class="tsd-signature-type">Promise</span><span class="tsd-signature-symbol">&lt;</span><span class="tsd-signature-type">Map</span><span class="tsd-signature-symbol">&lt;</span><span class="tsd-signature-type">string</span><span class="tsd-signature-symbol">, </span><span class="tsd-signature-type">number</span><span class="tsd-signature-symbol">[]</span><span class="tsd-signature-symbol">&gt;</span><span class="tsd-signature-symbol">&gt;</span></h4>
							<p>Returns a mapping of transaction hashes to global indexes</p>
							<p>Get global indexes for the transactions in the range
							[startHeight, endHeight]</p>
						</li>
					</ul>
				</section>
				<section class="tsd-panel tsd-member tsd-kind-method tsd-parent-kind-class">
					<a name="getlocaldaemonblockcount" class="tsd-anchor"></a>
					<h3>get<wbr>Local<wbr>Daemon<wbr>Block<wbr>Count</h3>
					<ul class="tsd-signatures tsd-kind-method tsd-parent-kind-class">
						<li class="tsd-signature tsd-kind-icon">get<wbr>Local<wbr>Daemon<wbr>Block<wbr>Count<span class="tsd-signature-symbol">(</span><span class="tsd-signature-symbol">)</span><span class="tsd-signature-symbol">: </span><span class="tsd-signature-type">number</span></li>
					</ul>
					<ul class="tsd-descriptions">
						<li class="tsd-description">
							<aside class="tsd-sources">
								<p>Implementation of <a href="../interfaces/_idaemon_.idaemon.html">IDaemon</a>.<a href="../interfaces/_idaemon_.idaemon.html#getlocaldaemonblockcount">getLocalDaemonBlockCount</a></p>
								<ul>
<<<<<<< HEAD
<<<<<<< HEAD
									<li>Defined in <a href="https://github.com/plenteum/plenteum-wallet-backend-js/blob/eaf8cbc/lib/ConventionalDaemon.ts#L109">ConventionalDaemon.ts:109</a></li>
=======
									<li>Defined in <a href="https://github.com/turtlecoin/turtlecoin-wallet-backend-js/blob/c1340e5/lib/ConventionalDaemon.ts#L113">ConventionalDaemon.ts:113</a></li>
>>>>>>> master
=======
									<li>Defined in <a href="https://github.com/turtlecoin/turtlecoin-wallet-backend-js/blob/c1340e5/lib/ConventionalDaemon.ts#L113">ConventionalDaemon.ts:113</a></li>
>>>>>>> c0b178bf
								</ul>
							</aside>
							<div class="tsd-comment tsd-typography">
								<div class="lead">
									<p>Get the amount of blocks the daemon we&#39;re connected to has</p>
								</div>
							</div>
							<h4 class="tsd-returns-title">Returns <span class="tsd-signature-type">number</span></h4>
						</li>
					</ul>
				</section>
				<section class="tsd-panel tsd-member tsd-kind-method tsd-parent-kind-class tsd-is-overwrite tsd-is-inherited">
					<a name="getmaxlisteners" class="tsd-anchor"></a>
					<h3>get<wbr>Max<wbr>Listeners</h3>
					<ul class="tsd-signatures tsd-kind-method tsd-parent-kind-class tsd-is-overwrite tsd-is-inherited">
						<li class="tsd-signature tsd-kind-icon">get<wbr>Max<wbr>Listeners<span class="tsd-signature-symbol">(</span><span class="tsd-signature-symbol">)</span><span class="tsd-signature-symbol">: </span><span class="tsd-signature-type">number</span></li>
					</ul>
					<ul class="tsd-descriptions">
						<li class="tsd-description">
							<aside class="tsd-sources">
								<p>Inherited from EventEmitter.getMaxListeners</p>
								<p>Overrides EventEmitter.getMaxListeners</p>
								<ul>
									<li>Defined in /home/zach/Code/turtlecoin/turtlecoin-wallet-backend/node_modules/@types/node/events.d.ts:20</li>
								</ul>
							</aside>
							<h4 class="tsd-returns-title">Returns <span class="tsd-signature-type">number</span></h4>
						</li>
					</ul>
				</section>
				<section class="tsd-panel tsd-member tsd-kind-method tsd-parent-kind-class">
					<a name="getnetworkblockcount" class="tsd-anchor"></a>
					<h3>get<wbr>Network<wbr>Block<wbr>Count</h3>
					<ul class="tsd-signatures tsd-kind-method tsd-parent-kind-class">
						<li class="tsd-signature tsd-kind-icon">get<wbr>Network<wbr>Block<wbr>Count<span class="tsd-signature-symbol">(</span><span class="tsd-signature-symbol">)</span><span class="tsd-signature-symbol">: </span><span class="tsd-signature-type">number</span></li>
					</ul>
					<ul class="tsd-descriptions">
						<li class="tsd-description">
							<aside class="tsd-sources">
								<p>Implementation of <a href="../interfaces/_idaemon_.idaemon.html">IDaemon</a>.<a href="../interfaces/_idaemon_.idaemon.html#getnetworkblockcount">getNetworkBlockCount</a></p>
								<ul>
<<<<<<< HEAD
<<<<<<< HEAD
									<li>Defined in <a href="https://github.com/plenteum/plenteum-wallet-backend-js/blob/eaf8cbc/lib/ConventionalDaemon.ts#L102">ConventionalDaemon.ts:102</a></li>
=======
									<li>Defined in <a href="https://github.com/turtlecoin/turtlecoin-wallet-backend-js/blob/c1340e5/lib/ConventionalDaemon.ts#L106">ConventionalDaemon.ts:106</a></li>
>>>>>>> master
=======
									<li>Defined in <a href="https://github.com/turtlecoin/turtlecoin-wallet-backend-js/blob/c1340e5/lib/ConventionalDaemon.ts#L106">ConventionalDaemon.ts:106</a></li>
>>>>>>> c0b178bf
								</ul>
							</aside>
							<div class="tsd-comment tsd-typography">
								<div class="lead">
									<p>Get the amount of blocks the network has</p>
								</div>
							</div>
							<h4 class="tsd-returns-title">Returns <span class="tsd-signature-type">number</span></h4>
						</li>
					</ul>
				</section>
				<section class="tsd-panel tsd-member tsd-kind-method tsd-parent-kind-class">
					<a name="getrandomoutputsbyamount" class="tsd-anchor"></a>
					<h3>get<wbr>Random<wbr>Outputs<wbr>ByAmount</h3>
					<ul class="tsd-signatures tsd-kind-method tsd-parent-kind-class">
						<li class="tsd-signature tsd-kind-icon">get<wbr>Random<wbr>Outputs<wbr>ByAmount<span class="tsd-signature-symbol">(</span>amounts<span class="tsd-signature-symbol">: </span><span class="tsd-signature-type">number</span><span class="tsd-signature-symbol">[]</span>, requestedOuts<span class="tsd-signature-symbol">: </span><span class="tsd-signature-type">number</span><span class="tsd-signature-symbol">)</span><span class="tsd-signature-symbol">: </span><span class="tsd-signature-type">Promise</span><span class="tsd-signature-symbol">&lt;</span><span class="tsd-signature-type">Array</span><span class="tsd-signature-symbol">&lt;</span><span class="tsd-signature-symbol">[</span><span class="tsd-signature-type">number</span><span class="tsd-signature-symbol">, </span><span class="tsd-signature-type">Array</span><span class="tsd-signature-symbol">&lt;</span><span class="tsd-signature-symbol">[</span><span class="tsd-signature-type">number</span><span class="tsd-signature-symbol">, </span><span class="tsd-signature-type">string</span><span class="tsd-signature-symbol">]</span><span class="tsd-signature-symbol">&gt;</span><span class="tsd-signature-symbol">]</span><span class="tsd-signature-symbol">&gt;</span><span class="tsd-signature-symbol">&gt;</span></li>
					</ul>
					<ul class="tsd-descriptions">
						<li class="tsd-description">
							<aside class="tsd-sources">
								<p>Implementation of <a href="../interfaces/_idaemon_.idaemon.html">IDaemon</a>.<a href="../interfaces/_idaemon_.idaemon.html#getrandomoutputsbyamount">getRandomOutputsByAmount</a></p>
								<ul>
<<<<<<< HEAD
<<<<<<< HEAD
									<li>Defined in <a href="https://github.com/plenteum/plenteum-wallet-backend-js/blob/eaf8cbc/lib/ConventionalDaemon.ts#L227">ConventionalDaemon.ts:227</a></li>
=======
									<li>Defined in <a href="https://github.com/turtlecoin/turtlecoin-wallet-backend-js/blob/c1340e5/lib/ConventionalDaemon.ts#L231">ConventionalDaemon.ts:231</a></li>
>>>>>>> master
=======
									<li>Defined in <a href="https://github.com/turtlecoin/turtlecoin-wallet-backend-js/blob/c1340e5/lib/ConventionalDaemon.ts#L231">ConventionalDaemon.ts:231</a></li>
>>>>>>> c0b178bf
								</ul>
							</aside>
							<div class="tsd-comment tsd-typography">
								<div class="lead">
									<p>Gets random outputs for the given amounts. requestedOuts per. Usually mixin+1.</p>
								</div>
							</div>
							<h4 class="tsd-parameters-title">Parameters</h4>
							<ul class="tsd-parameters">
								<li>
									<h5>amounts: <span class="tsd-signature-type">number</span><span class="tsd-signature-symbol">[]</span></h5>
								</li>
								<li>
									<h5>requestedOuts: <span class="tsd-signature-type">number</span></h5>
								</li>
							</ul>
							<h4 class="tsd-returns-title">Returns <span class="tsd-signature-type">Promise</span><span class="tsd-signature-symbol">&lt;</span><span class="tsd-signature-type">Array</span><span class="tsd-signature-symbol">&lt;</span><span class="tsd-signature-symbol">[</span><span class="tsd-signature-type">number</span><span class="tsd-signature-symbol">, </span><span class="tsd-signature-type">Array</span><span class="tsd-signature-symbol">&lt;</span><span class="tsd-signature-symbol">[</span><span class="tsd-signature-type">number</span><span class="tsd-signature-symbol">, </span><span class="tsd-signature-type">string</span><span class="tsd-signature-symbol">]</span><span class="tsd-signature-symbol">&gt;</span><span class="tsd-signature-symbol">]</span><span class="tsd-signature-symbol">&gt;</span><span class="tsd-signature-symbol">&gt;</span></h4>
							<p>Returns an array of amounts to global indexes and keys. There
								should be requestedOuts indexes if the daemon fully fulfilled
							our request.</p>
						</li>
					</ul>
				</section>
				<section class="tsd-panel tsd-member tsd-kind-method tsd-parent-kind-class">
					<a name="getwalletsyncdata" class="tsd-anchor"></a>
					<h3>get<wbr>Wallet<wbr>Sync<wbr>Data</h3>
					<ul class="tsd-signatures tsd-kind-method tsd-parent-kind-class">
						<li class="tsd-signature tsd-kind-icon">get<wbr>Wallet<wbr>Sync<wbr>Data<span class="tsd-signature-symbol">(</span>blockHashCheckpoints<span class="tsd-signature-symbol">: </span><span class="tsd-signature-type">string</span><span class="tsd-signature-symbol">[]</span>, startHeight<span class="tsd-signature-symbol">: </span><span class="tsd-signature-type">number</span>, startTimestamp<span class="tsd-signature-symbol">: </span><span class="tsd-signature-type">number</span>, blockCount<span class="tsd-signature-symbol">: </span><span class="tsd-signature-type">number</span><span class="tsd-signature-symbol">)</span><span class="tsd-signature-symbol">: </span><span class="tsd-signature-type">Promise</span><span class="tsd-signature-symbol">&lt;</span><span class="tsd-signature-symbol">[</span><span class="tsd-signature-type">Block</span><span class="tsd-signature-symbol">[]</span><span class="tsd-signature-symbol">, </span><a href="_types_.topblock.html" class="tsd-signature-type">TopBlock</a><span class="tsd-signature-symbol"> | </span><span class="tsd-signature-type">undefined</span><span class="tsd-signature-symbol">]</span><span class="tsd-signature-symbol">&gt;</span></li>
					</ul>
					<ul class="tsd-descriptions">
						<li class="tsd-description">
							<aside class="tsd-sources">
								<p>Implementation of <a href="../interfaces/_idaemon_.idaemon.html">IDaemon</a>.<a href="../interfaces/_idaemon_.idaemon.html#getwalletsyncdata">getWalletSyncData</a></p>
								<ul>
<<<<<<< HEAD
<<<<<<< HEAD
									<li>Defined in <a href="https://github.com/plenteum/plenteum-wallet-backend-js/blob/eaf8cbc/lib/ConventionalDaemon.ts#L171">ConventionalDaemon.ts:171</a></li>
=======
									<li>Defined in <a href="https://github.com/turtlecoin/turtlecoin-wallet-backend-js/blob/c1340e5/lib/ConventionalDaemon.ts#L175">ConventionalDaemon.ts:175</a></li>
>>>>>>> master
=======
									<li>Defined in <a href="https://github.com/turtlecoin/turtlecoin-wallet-backend-js/blob/c1340e5/lib/ConventionalDaemon.ts#L175">ConventionalDaemon.ts:175</a></li>
>>>>>>> c0b178bf
								</ul>
							</aside>
							<div class="tsd-comment tsd-typography">
							</div>
							<h4 class="tsd-parameters-title">Parameters</h4>
							<ul class="tsd-parameters">
								<li>
									<h5>blockHashCheckpoints: <span class="tsd-signature-type">string</span><span class="tsd-signature-symbol">[]</span></h5>
									<div class="tsd-comment tsd-typography">
										<p>Hashes of the last known blocks. Later
											blocks (higher block height) should be
										ordered at the front of the array.</p>
									</div>
								</li>
								<li>
									<h5>startHeight: <span class="tsd-signature-type">number</span></h5>
									<div class="tsd-comment tsd-typography">
										<p>Height to start taking blocks from</p>
									</div>
								</li>
								<li>
									<h5>startTimestamp: <span class="tsd-signature-type">number</span></h5>
									<div class="tsd-comment tsd-typography">
										<p>Block timestamp to start taking blocks from</p>
										<p>Gets blocks from the daemon. Blocks are returned starting from the last
										known block hash (if higher than the startHeight/startTimestamp)</p>
									</div>
								</li>
								<li>
									<h5>blockCount: <span class="tsd-signature-type">number</span></h5>
								</li>
							</ul>
							<h4 class="tsd-returns-title">Returns <span class="tsd-signature-type">Promise</span><span class="tsd-signature-symbol">&lt;</span><span class="tsd-signature-symbol">[</span><span class="tsd-signature-type">Block</span><span class="tsd-signature-symbol">[]</span><span class="tsd-signature-symbol">, </span><a href="_types_.topblock.html" class="tsd-signature-type">TopBlock</a><span class="tsd-signature-symbol"> | </span><span class="tsd-signature-type">undefined</span><span class="tsd-signature-symbol">]</span><span class="tsd-signature-symbol">&gt;</span></h4>
						</li>
					</ul>
				</section>
				<section class="tsd-panel tsd-member tsd-kind-method tsd-parent-kind-class">
					<a name="init" class="tsd-anchor"></a>
					<h3>init</h3>
					<ul class="tsd-signatures tsd-kind-method tsd-parent-kind-class">
						<li class="tsd-signature tsd-kind-icon">init<span class="tsd-signature-symbol">(</span><span class="tsd-signature-symbol">)</span><span class="tsd-signature-symbol">: </span><span class="tsd-signature-type">Promise</span><span class="tsd-signature-symbol">&lt;</span><span class="tsd-signature-type">void</span><span class="tsd-signature-symbol">&gt;</span></li>
					</ul>
					<ul class="tsd-descriptions">
						<li class="tsd-description">
							<aside class="tsd-sources">
								<p>Implementation of <a href="../interfaces/_idaemon_.idaemon.html">IDaemon</a>.<a href="../interfaces/_idaemon_.idaemon.html#init">init</a></p>
								<ul>
<<<<<<< HEAD
<<<<<<< HEAD
									<li>Defined in <a href="https://github.com/plenteum/plenteum-wallet-backend-js/blob/eaf8cbc/lib/ConventionalDaemon.ts#L116">ConventionalDaemon.ts:116</a></li>
=======
									<li>Defined in <a href="https://github.com/turtlecoin/turtlecoin-wallet-backend-js/blob/c1340e5/lib/ConventionalDaemon.ts#L120">ConventionalDaemon.ts:120</a></li>
>>>>>>> master
=======
									<li>Defined in <a href="https://github.com/turtlecoin/turtlecoin-wallet-backend-js/blob/c1340e5/lib/ConventionalDaemon.ts#L120">ConventionalDaemon.ts:120</a></li>
>>>>>>> c0b178bf
								</ul>
							</aside>
							<div class="tsd-comment tsd-typography">
								<div class="lead">
									<p>Initialize the daemon and the fee info</p>
								</div>
							</div>
							<h4 class="tsd-returns-title">Returns <span class="tsd-signature-type">Promise</span><span class="tsd-signature-symbol">&lt;</span><span class="tsd-signature-type">void</span><span class="tsd-signature-symbol">&gt;</span></h4>
						</li>
					</ul>
				</section>
				<section class="tsd-panel tsd-member tsd-kind-method tsd-parent-kind-class tsd-is-overwrite tsd-is-inherited">
					<a name="listenercount" class="tsd-anchor"></a>
					<h3>listener<wbr>Count</h3>
					<ul class="tsd-signatures tsd-kind-method tsd-parent-kind-class tsd-is-overwrite tsd-is-inherited">
						<li class="tsd-signature tsd-kind-icon">listener<wbr>Count<span class="tsd-signature-symbol">(</span>type<span class="tsd-signature-symbol">: </span><span class="tsd-signature-type">string</span><span class="tsd-signature-symbol"> | </span><span class="tsd-signature-type">symbol</span><span class="tsd-signature-symbol">)</span><span class="tsd-signature-symbol">: </span><span class="tsd-signature-type">number</span></li>
					</ul>
					<ul class="tsd-descriptions">
						<li class="tsd-description">
							<aside class="tsd-sources">
								<p>Inherited from EventEmitter.listenerCount</p>
								<p>Overrides EventEmitter.listenerCount</p>
								<ul>
									<li>Defined in /home/zach/Code/turtlecoin/turtlecoin-wallet-backend/node_modules/@types/node/events.d.ts:25</li>
								</ul>
							</aside>
							<h4 class="tsd-parameters-title">Parameters</h4>
							<ul class="tsd-parameters">
								<li>
									<h5>type: <span class="tsd-signature-type">string</span><span class="tsd-signature-symbol"> | </span><span class="tsd-signature-type">symbol</span></h5>
								</li>
							</ul>
							<h4 class="tsd-returns-title">Returns <span class="tsd-signature-type">number</span></h4>
						</li>
					</ul>
				</section>
				<section class="tsd-panel tsd-member tsd-kind-method tsd-parent-kind-class tsd-is-overwrite tsd-is-inherited">
					<a name="listeners" class="tsd-anchor"></a>
					<h3>listeners</h3>
					<ul class="tsd-signatures tsd-kind-method tsd-parent-kind-class tsd-is-overwrite tsd-is-inherited">
						<li class="tsd-signature tsd-kind-icon">listeners<span class="tsd-signature-symbol">(</span>event<span class="tsd-signature-symbol">: </span><span class="tsd-signature-type">string</span><span class="tsd-signature-symbol"> | </span><span class="tsd-signature-type">symbol</span><span class="tsd-signature-symbol">)</span><span class="tsd-signature-symbol">: </span><span class="tsd-signature-type">Function</span><span class="tsd-signature-symbol">[]</span></li>
					</ul>
					<ul class="tsd-descriptions">
						<li class="tsd-description">
							<aside class="tsd-sources">
								<p>Inherited from EventEmitter.listeners</p>
								<p>Overrides EventEmitter.listeners</p>
								<ul>
									<li>Defined in /home/zach/Code/turtlecoin/turtlecoin-wallet-backend/node_modules/@types/node/events.d.ts:21</li>
								</ul>
							</aside>
							<h4 class="tsd-parameters-title">Parameters</h4>
							<ul class="tsd-parameters">
								<li>
									<h5>event: <span class="tsd-signature-type">string</span><span class="tsd-signature-symbol"> | </span><span class="tsd-signature-type">symbol</span></h5>
								</li>
							</ul>
							<h4 class="tsd-returns-title">Returns <span class="tsd-signature-type">Function</span><span class="tsd-signature-symbol">[]</span></h4>
						</li>
					</ul>
				</section>
				<section class="tsd-panel tsd-member tsd-kind-method tsd-parent-kind-class">
					<a name="nodefee" class="tsd-anchor"></a>
					<h3>node<wbr>Fee</h3>
					<ul class="tsd-signatures tsd-kind-method tsd-parent-kind-class">
						<li class="tsd-signature tsd-kind-icon">node<wbr>Fee<span class="tsd-signature-symbol">(</span><span class="tsd-signature-symbol">)</span><span class="tsd-signature-symbol">: </span><span class="tsd-signature-symbol">[</span><span class="tsd-signature-type">string</span><span class="tsd-signature-symbol">, </span><span class="tsd-signature-type">number</span><span class="tsd-signature-symbol">]</span></li>
					</ul>
					<ul class="tsd-descriptions">
						<li class="tsd-description">
							<aside class="tsd-sources">
								<p>Implementation of <a href="../interfaces/_idaemon_.idaemon.html">IDaemon</a>.<a href="../interfaces/_idaemon_.idaemon.html#nodefee">nodeFee</a></p>
								<ul>
<<<<<<< HEAD
<<<<<<< HEAD
									<li>Defined in <a href="https://github.com/plenteum/plenteum-wallet-backend-js/blob/eaf8cbc/lib/ConventionalDaemon.ts#L156">ConventionalDaemon.ts:156</a></li>
=======
									<li>Defined in <a href="https://github.com/turtlecoin/turtlecoin-wallet-backend-js/blob/c1340e5/lib/ConventionalDaemon.ts#L160">ConventionalDaemon.ts:160</a></li>
>>>>>>> master
=======
									<li>Defined in <a href="https://github.com/turtlecoin/turtlecoin-wallet-backend-js/blob/c1340e5/lib/ConventionalDaemon.ts#L160">ConventionalDaemon.ts:160</a></li>
>>>>>>> c0b178bf
								</ul>
							</aside>
							<div class="tsd-comment tsd-typography">
								<div class="lead">
									<p>Get the node fee and address</p>
								</div>
							</div>
							<h4 class="tsd-returns-title">Returns <span class="tsd-signature-symbol">[</span><span class="tsd-signature-type">string</span><span class="tsd-signature-symbol">, </span><span class="tsd-signature-type">number</span><span class="tsd-signature-symbol">]</span></h4>
						</li>
					</ul>
				</section>
				<section class="tsd-panel tsd-member tsd-kind-method tsd-parent-kind-class tsd-is-overwrite tsd-is-inherited">
					<a name="off" class="tsd-anchor"></a>
					<h3>off</h3>
					<ul class="tsd-signatures tsd-kind-method tsd-parent-kind-class tsd-is-overwrite tsd-is-inherited">
						<li class="tsd-signature tsd-kind-icon">off<span class="tsd-signature-symbol">(</span>event<span class="tsd-signature-symbol">: </span><span class="tsd-signature-type">string</span><span class="tsd-signature-symbol"> | </span><span class="tsd-signature-type">symbol</span>, listener<span class="tsd-signature-symbol">: </span><span class="tsd-signature-type">function</span><span class="tsd-signature-symbol">)</span><span class="tsd-signature-symbol">: </span><span class="tsd-signature-type">this</span></li>
					</ul>
					<ul class="tsd-descriptions">
						<li class="tsd-description">
							<aside class="tsd-sources">
								<p>Inherited from EventEmitter.off</p>
								<p>Overrides EventEmitter.off</p>
								<ul>
									<li>Defined in /home/zach/Code/turtlecoin/turtlecoin-wallet-backend/node_modules/@types/node/events.d.ts:17</li>
								</ul>
							</aside>
							<h4 class="tsd-parameters-title">Parameters</h4>
							<ul class="tsd-parameters">
								<li>
									<h5>event: <span class="tsd-signature-type">string</span><span class="tsd-signature-symbol"> | </span><span class="tsd-signature-type">symbol</span></h5>
								</li>
								<li>
									<h5>listener: <span class="tsd-signature-type">function</span></h5>
									<ul class="tsd-parameters">
										<li class="tsd-parameter-siganture">
											<ul class="tsd-signatures tsd-kind-type-literal tsd-is-not-exported">
												<li class="tsd-signature tsd-kind-icon"><span class="tsd-signature-symbol">(</span><span class="tsd-signature-symbol">...</span>args<span class="tsd-signature-symbol">: </span><span class="tsd-signature-type">any</span><span class="tsd-signature-symbol">[]</span><span class="tsd-signature-symbol">)</span><span class="tsd-signature-symbol">: </span><span class="tsd-signature-type">void</span></li>
											</ul>
											<ul class="tsd-descriptions">
												<li class="tsd-description">
													<h4 class="tsd-parameters-title">Parameters</h4>
													<ul class="tsd-parameters">
														<li>
															<h5><span class="tsd-flag ts-flagRest">Rest</span> <span class="tsd-signature-symbol">...</span>args: <span class="tsd-signature-type">any</span><span class="tsd-signature-symbol">[]</span></h5>
														</li>
													</ul>
													<h4 class="tsd-returns-title">Returns <span class="tsd-signature-type">void</span></h4>
												</li>
											</ul>
										</li>
									</ul>
								</li>
							</ul>
							<h4 class="tsd-returns-title">Returns <span class="tsd-signature-type">this</span></h4>
						</li>
					</ul>
				</section>
				<section class="tsd-panel tsd-member tsd-kind-method tsd-parent-kind-class tsd-is-overwrite tsd-is-inherited">
					<a name="on" class="tsd-anchor"></a>
					<h3>on</h3>
					<ul class="tsd-signatures tsd-kind-method tsd-parent-kind-class tsd-is-overwrite tsd-is-inherited">
						<li class="tsd-signature tsd-kind-icon">on<span class="tsd-signature-symbol">(</span>event<span class="tsd-signature-symbol">: </span><span class="tsd-signature-type">string</span><span class="tsd-signature-symbol"> | </span><span class="tsd-signature-type">symbol</span>, listener<span class="tsd-signature-symbol">: </span><span class="tsd-signature-type">function</span><span class="tsd-signature-symbol">)</span><span class="tsd-signature-symbol">: </span><span class="tsd-signature-type">this</span></li>
					</ul>
					<ul class="tsd-descriptions">
						<li class="tsd-description">
							<aside class="tsd-sources">
								<p>Inherited from EventEmitter.on</p>
								<p>Overrides EventEmitter.on</p>
								<ul>
									<li>Defined in /home/zach/Code/turtlecoin/turtlecoin-wallet-backend/node_modules/@types/node/events.d.ts:12</li>
								</ul>
							</aside>
							<h4 class="tsd-parameters-title">Parameters</h4>
							<ul class="tsd-parameters">
								<li>
									<h5>event: <span class="tsd-signature-type">string</span><span class="tsd-signature-symbol"> | </span><span class="tsd-signature-type">symbol</span></h5>
								</li>
								<li>
									<h5>listener: <span class="tsd-signature-type">function</span></h5>
									<ul class="tsd-parameters">
										<li class="tsd-parameter-siganture">
											<ul class="tsd-signatures tsd-kind-type-literal tsd-is-not-exported">
												<li class="tsd-signature tsd-kind-icon"><span class="tsd-signature-symbol">(</span><span class="tsd-signature-symbol">...</span>args<span class="tsd-signature-symbol">: </span><span class="tsd-signature-type">any</span><span class="tsd-signature-symbol">[]</span><span class="tsd-signature-symbol">)</span><span class="tsd-signature-symbol">: </span><span class="tsd-signature-type">void</span></li>
											</ul>
											<ul class="tsd-descriptions">
												<li class="tsd-description">
													<h4 class="tsd-parameters-title">Parameters</h4>
													<ul class="tsd-parameters">
														<li>
															<h5><span class="tsd-flag ts-flagRest">Rest</span> <span class="tsd-signature-symbol">...</span>args: <span class="tsd-signature-type">any</span><span class="tsd-signature-symbol">[]</span></h5>
														</li>
													</ul>
													<h4 class="tsd-returns-title">Returns <span class="tsd-signature-type">void</span></h4>
												</li>
											</ul>
										</li>
									</ul>
								</li>
							</ul>
							<h4 class="tsd-returns-title">Returns <span class="tsd-signature-type">this</span></h4>
						</li>
					</ul>
				</section>
				<section class="tsd-panel tsd-member tsd-kind-method tsd-parent-kind-class tsd-is-overwrite tsd-is-inherited">
					<a name="once" class="tsd-anchor"></a>
					<h3>once</h3>
					<ul class="tsd-signatures tsd-kind-method tsd-parent-kind-class tsd-is-overwrite tsd-is-inherited">
						<li class="tsd-signature tsd-kind-icon">once<span class="tsd-signature-symbol">(</span>event<span class="tsd-signature-symbol">: </span><span class="tsd-signature-type">string</span><span class="tsd-signature-symbol"> | </span><span class="tsd-signature-type">symbol</span>, listener<span class="tsd-signature-symbol">: </span><span class="tsd-signature-type">function</span><span class="tsd-signature-symbol">)</span><span class="tsd-signature-symbol">: </span><span class="tsd-signature-type">this</span></li>
					</ul>
					<ul class="tsd-descriptions">
						<li class="tsd-description">
							<aside class="tsd-sources">
								<p>Inherited from EventEmitter.once</p>
								<p>Overrides EventEmitter.once</p>
								<ul>
									<li>Defined in /home/zach/Code/turtlecoin/turtlecoin-wallet-backend/node_modules/@types/node/events.d.ts:13</li>
								</ul>
							</aside>
							<h4 class="tsd-parameters-title">Parameters</h4>
							<ul class="tsd-parameters">
								<li>
									<h5>event: <span class="tsd-signature-type">string</span><span class="tsd-signature-symbol"> | </span><span class="tsd-signature-type">symbol</span></h5>
								</li>
								<li>
									<h5>listener: <span class="tsd-signature-type">function</span></h5>
									<ul class="tsd-parameters">
										<li class="tsd-parameter-siganture">
											<ul class="tsd-signatures tsd-kind-type-literal tsd-is-not-exported">
												<li class="tsd-signature tsd-kind-icon"><span class="tsd-signature-symbol">(</span><span class="tsd-signature-symbol">...</span>args<span class="tsd-signature-symbol">: </span><span class="tsd-signature-type">any</span><span class="tsd-signature-symbol">[]</span><span class="tsd-signature-symbol">)</span><span class="tsd-signature-symbol">: </span><span class="tsd-signature-type">void</span></li>
											</ul>
											<ul class="tsd-descriptions">
												<li class="tsd-description">
													<h4 class="tsd-parameters-title">Parameters</h4>
													<ul class="tsd-parameters">
														<li>
															<h5><span class="tsd-flag ts-flagRest">Rest</span> <span class="tsd-signature-symbol">...</span>args: <span class="tsd-signature-type">any</span><span class="tsd-signature-symbol">[]</span></h5>
														</li>
													</ul>
													<h4 class="tsd-returns-title">Returns <span class="tsd-signature-type">void</span></h4>
												</li>
											</ul>
										</li>
									</ul>
								</li>
							</ul>
							<h4 class="tsd-returns-title">Returns <span class="tsd-signature-type">this</span></h4>
						</li>
					</ul>
				</section>
				<section class="tsd-panel tsd-member tsd-kind-method tsd-parent-kind-class tsd-is-overwrite tsd-is-inherited">
					<a name="prependlistener" class="tsd-anchor"></a>
					<h3>prepend<wbr>Listener</h3>
					<ul class="tsd-signatures tsd-kind-method tsd-parent-kind-class tsd-is-overwrite tsd-is-inherited">
						<li class="tsd-signature tsd-kind-icon">prepend<wbr>Listener<span class="tsd-signature-symbol">(</span>event<span class="tsd-signature-symbol">: </span><span class="tsd-signature-type">string</span><span class="tsd-signature-symbol"> | </span><span class="tsd-signature-type">symbol</span>, listener<span class="tsd-signature-symbol">: </span><span class="tsd-signature-type">function</span><span class="tsd-signature-symbol">)</span><span class="tsd-signature-symbol">: </span><span class="tsd-signature-type">this</span></li>
					</ul>
					<ul class="tsd-descriptions">
						<li class="tsd-description">
							<aside class="tsd-sources">
								<p>Inherited from EventEmitter.prependListener</p>
								<p>Overrides EventEmitter.prependListener</p>
								<ul>
									<li>Defined in /home/zach/Code/turtlecoin/turtlecoin-wallet-backend/node_modules/@types/node/events.d.ts:14</li>
								</ul>
							</aside>
							<h4 class="tsd-parameters-title">Parameters</h4>
							<ul class="tsd-parameters">
								<li>
									<h5>event: <span class="tsd-signature-type">string</span><span class="tsd-signature-symbol"> | </span><span class="tsd-signature-type">symbol</span></h5>
								</li>
								<li>
									<h5>listener: <span class="tsd-signature-type">function</span></h5>
									<ul class="tsd-parameters">
										<li class="tsd-parameter-siganture">
											<ul class="tsd-signatures tsd-kind-type-literal tsd-is-not-exported">
												<li class="tsd-signature tsd-kind-icon"><span class="tsd-signature-symbol">(</span><span class="tsd-signature-symbol">...</span>args<span class="tsd-signature-symbol">: </span><span class="tsd-signature-type">any</span><span class="tsd-signature-symbol">[]</span><span class="tsd-signature-symbol">)</span><span class="tsd-signature-symbol">: </span><span class="tsd-signature-type">void</span></li>
											</ul>
											<ul class="tsd-descriptions">
												<li class="tsd-description">
													<h4 class="tsd-parameters-title">Parameters</h4>
													<ul class="tsd-parameters">
														<li>
															<h5><span class="tsd-flag ts-flagRest">Rest</span> <span class="tsd-signature-symbol">...</span>args: <span class="tsd-signature-type">any</span><span class="tsd-signature-symbol">[]</span></h5>
														</li>
													</ul>
													<h4 class="tsd-returns-title">Returns <span class="tsd-signature-type">void</span></h4>
												</li>
											</ul>
										</li>
									</ul>
								</li>
							</ul>
							<h4 class="tsd-returns-title">Returns <span class="tsd-signature-type">this</span></h4>
						</li>
					</ul>
				</section>
				<section class="tsd-panel tsd-member tsd-kind-method tsd-parent-kind-class tsd-is-overwrite tsd-is-inherited">
					<a name="prependoncelistener" class="tsd-anchor"></a>
					<h3>prepend<wbr>Once<wbr>Listener</h3>
					<ul class="tsd-signatures tsd-kind-method tsd-parent-kind-class tsd-is-overwrite tsd-is-inherited">
						<li class="tsd-signature tsd-kind-icon">prepend<wbr>Once<wbr>Listener<span class="tsd-signature-symbol">(</span>event<span class="tsd-signature-symbol">: </span><span class="tsd-signature-type">string</span><span class="tsd-signature-symbol"> | </span><span class="tsd-signature-type">symbol</span>, listener<span class="tsd-signature-symbol">: </span><span class="tsd-signature-type">function</span><span class="tsd-signature-symbol">)</span><span class="tsd-signature-symbol">: </span><span class="tsd-signature-type">this</span></li>
					</ul>
					<ul class="tsd-descriptions">
						<li class="tsd-description">
							<aside class="tsd-sources">
								<p>Inherited from EventEmitter.prependOnceListener</p>
								<p>Overrides EventEmitter.prependOnceListener</p>
								<ul>
									<li>Defined in /home/zach/Code/turtlecoin/turtlecoin-wallet-backend/node_modules/@types/node/events.d.ts:15</li>
								</ul>
							</aside>
							<h4 class="tsd-parameters-title">Parameters</h4>
							<ul class="tsd-parameters">
								<li>
									<h5>event: <span class="tsd-signature-type">string</span><span class="tsd-signature-symbol"> | </span><span class="tsd-signature-type">symbol</span></h5>
								</li>
								<li>
									<h5>listener: <span class="tsd-signature-type">function</span></h5>
									<ul class="tsd-parameters">
										<li class="tsd-parameter-siganture">
											<ul class="tsd-signatures tsd-kind-type-literal tsd-is-not-exported">
												<li class="tsd-signature tsd-kind-icon"><span class="tsd-signature-symbol">(</span><span class="tsd-signature-symbol">...</span>args<span class="tsd-signature-symbol">: </span><span class="tsd-signature-type">any</span><span class="tsd-signature-symbol">[]</span><span class="tsd-signature-symbol">)</span><span class="tsd-signature-symbol">: </span><span class="tsd-signature-type">void</span></li>
											</ul>
											<ul class="tsd-descriptions">
												<li class="tsd-description">
													<h4 class="tsd-parameters-title">Parameters</h4>
													<ul class="tsd-parameters">
														<li>
															<h5><span class="tsd-flag ts-flagRest">Rest</span> <span class="tsd-signature-symbol">...</span>args: <span class="tsd-signature-type">any</span><span class="tsd-signature-symbol">[]</span></h5>
														</li>
													</ul>
													<h4 class="tsd-returns-title">Returns <span class="tsd-signature-type">void</span></h4>
												</li>
											</ul>
										</li>
									</ul>
								</li>
							</ul>
							<h4 class="tsd-returns-title">Returns <span class="tsd-signature-type">this</span></h4>
						</li>
					</ul>
				</section>
				<section class="tsd-panel tsd-member tsd-kind-method tsd-parent-kind-class tsd-is-overwrite tsd-is-inherited">
					<a name="rawlisteners" class="tsd-anchor"></a>
					<h3>raw<wbr>Listeners</h3>
					<ul class="tsd-signatures tsd-kind-method tsd-parent-kind-class tsd-is-overwrite tsd-is-inherited">
						<li class="tsd-signature tsd-kind-icon">raw<wbr>Listeners<span class="tsd-signature-symbol">(</span>event<span class="tsd-signature-symbol">: </span><span class="tsd-signature-type">string</span><span class="tsd-signature-symbol"> | </span><span class="tsd-signature-type">symbol</span><span class="tsd-signature-symbol">)</span><span class="tsd-signature-symbol">: </span><span class="tsd-signature-type">Function</span><span class="tsd-signature-symbol">[]</span></li>
					</ul>
					<ul class="tsd-descriptions">
						<li class="tsd-description">
							<aside class="tsd-sources">
								<p>Inherited from EventEmitter.rawListeners</p>
								<p>Overrides EventEmitter.rawListeners</p>
								<ul>
									<li>Defined in /home/zach/Code/turtlecoin/turtlecoin-wallet-backend/node_modules/@types/node/events.d.ts:22</li>
								</ul>
							</aside>
							<h4 class="tsd-parameters-title">Parameters</h4>
							<ul class="tsd-parameters">
								<li>
									<h5>event: <span class="tsd-signature-type">string</span><span class="tsd-signature-symbol"> | </span><span class="tsd-signature-type">symbol</span></h5>
								</li>
							</ul>
							<h4 class="tsd-returns-title">Returns <span class="tsd-signature-type">Function</span><span class="tsd-signature-symbol">[]</span></h4>
						</li>
					</ul>
				</section>
				<section class="tsd-panel tsd-member tsd-kind-method tsd-parent-kind-class tsd-is-overwrite tsd-is-inherited">
					<a name="removealllisteners" class="tsd-anchor"></a>
					<h3>remove<wbr>All<wbr>Listeners</h3>
					<ul class="tsd-signatures tsd-kind-method tsd-parent-kind-class tsd-is-overwrite tsd-is-inherited">
						<li class="tsd-signature tsd-kind-icon">remove<wbr>All<wbr>Listeners<span class="tsd-signature-symbol">(</span>event<span class="tsd-signature-symbol">?: </span><span class="tsd-signature-type">string</span><span class="tsd-signature-symbol"> | </span><span class="tsd-signature-type">symbol</span><span class="tsd-signature-symbol">)</span><span class="tsd-signature-symbol">: </span><span class="tsd-signature-type">this</span></li>
					</ul>
					<ul class="tsd-descriptions">
						<li class="tsd-description">
							<aside class="tsd-sources">
								<p>Inherited from EventEmitter.removeAllListeners</p>
								<p>Overrides EventEmitter.removeAllListeners</p>
								<ul>
									<li>Defined in /home/zach/Code/turtlecoin/turtlecoin-wallet-backend/node_modules/@types/node/events.d.ts:18</li>
								</ul>
							</aside>
							<h4 class="tsd-parameters-title">Parameters</h4>
							<ul class="tsd-parameters">
								<li>
									<h5><span class="tsd-flag ts-flagOptional">Optional</span> event: <span class="tsd-signature-type">string</span><span class="tsd-signature-symbol"> | </span><span class="tsd-signature-type">symbol</span></h5>
								</li>
							</ul>
							<h4 class="tsd-returns-title">Returns <span class="tsd-signature-type">this</span></h4>
						</li>
					</ul>
				</section>
				<section class="tsd-panel tsd-member tsd-kind-method tsd-parent-kind-class tsd-is-overwrite tsd-is-inherited">
					<a name="removelistener" class="tsd-anchor"></a>
					<h3>remove<wbr>Listener</h3>
					<ul class="tsd-signatures tsd-kind-method tsd-parent-kind-class tsd-is-overwrite tsd-is-inherited">
						<li class="tsd-signature tsd-kind-icon">remove<wbr>Listener<span class="tsd-signature-symbol">(</span>event<span class="tsd-signature-symbol">: </span><span class="tsd-signature-type">string</span><span class="tsd-signature-symbol"> | </span><span class="tsd-signature-type">symbol</span>, listener<span class="tsd-signature-symbol">: </span><span class="tsd-signature-type">function</span><span class="tsd-signature-symbol">)</span><span class="tsd-signature-symbol">: </span><span class="tsd-signature-type">this</span></li>
					</ul>
					<ul class="tsd-descriptions">
						<li class="tsd-description">
							<aside class="tsd-sources">
								<p>Inherited from EventEmitter.removeListener</p>
								<p>Overrides EventEmitter.removeListener</p>
								<ul>
									<li>Defined in /home/zach/Code/turtlecoin/turtlecoin-wallet-backend/node_modules/@types/node/events.d.ts:16</li>
								</ul>
							</aside>
							<h4 class="tsd-parameters-title">Parameters</h4>
							<ul class="tsd-parameters">
								<li>
									<h5>event: <span class="tsd-signature-type">string</span><span class="tsd-signature-symbol"> | </span><span class="tsd-signature-type">symbol</span></h5>
								</li>
								<li>
									<h5>listener: <span class="tsd-signature-type">function</span></h5>
									<ul class="tsd-parameters">
										<li class="tsd-parameter-siganture">
											<ul class="tsd-signatures tsd-kind-type-literal tsd-is-not-exported">
												<li class="tsd-signature tsd-kind-icon"><span class="tsd-signature-symbol">(</span><span class="tsd-signature-symbol">...</span>args<span class="tsd-signature-symbol">: </span><span class="tsd-signature-type">any</span><span class="tsd-signature-symbol">[]</span><span class="tsd-signature-symbol">)</span><span class="tsd-signature-symbol">: </span><span class="tsd-signature-type">void</span></li>
											</ul>
											<ul class="tsd-descriptions">
												<li class="tsd-description">
													<h4 class="tsd-parameters-title">Parameters</h4>
													<ul class="tsd-parameters">
														<li>
															<h5><span class="tsd-flag ts-flagRest">Rest</span> <span class="tsd-signature-symbol">...</span>args: <span class="tsd-signature-type">any</span><span class="tsd-signature-symbol">[]</span></h5>
														</li>
													</ul>
													<h4 class="tsd-returns-title">Returns <span class="tsd-signature-type">void</span></h4>
												</li>
											</ul>
										</li>
									</ul>
								</li>
							</ul>
							<h4 class="tsd-returns-title">Returns <span class="tsd-signature-type">this</span></h4>
						</li>
					</ul>
				</section>
				<section class="tsd-panel tsd-member tsd-kind-method tsd-parent-kind-class">
					<a name="sendtransaction" class="tsd-anchor"></a>
					<h3>send<wbr>Transaction</h3>
					<ul class="tsd-signatures tsd-kind-method tsd-parent-kind-class">
						<li class="tsd-signature tsd-kind-icon">send<wbr>Transaction<span class="tsd-signature-symbol">(</span>rawTransaction<span class="tsd-signature-symbol">: </span><span class="tsd-signature-type">string</span><span class="tsd-signature-symbol">)</span><span class="tsd-signature-symbol">: </span><span class="tsd-signature-type">Promise</span><span class="tsd-signature-symbol">&lt;</span><span class="tsd-signature-type">boolean</span><span class="tsd-signature-symbol">&gt;</span></li>
					</ul>
					<ul class="tsd-descriptions">
						<li class="tsd-description">
							<aside class="tsd-sources">
								<p>Implementation of <a href="../interfaces/_idaemon_.idaemon.html">IDaemon</a>.<a href="../interfaces/_idaemon_.idaemon.html#sendtransaction">sendTransaction</a></p>
								<ul>
<<<<<<< HEAD
<<<<<<< HEAD
									<li>Defined in <a href="https://github.com/plenteum/plenteum-wallet-backend-js/blob/eaf8cbc/lib/ConventionalDaemon.ts#L275">ConventionalDaemon.ts:275</a></li>
=======
									<li>Defined in <a href="https://github.com/turtlecoin/turtlecoin-wallet-backend-js/blob/c1340e5/lib/ConventionalDaemon.ts#L279">ConventionalDaemon.ts:279</a></li>
>>>>>>> master
=======
									<li>Defined in <a href="https://github.com/turtlecoin/turtlecoin-wallet-backend-js/blob/c1340e5/lib/ConventionalDaemon.ts#L279">ConventionalDaemon.ts:279</a></li>
>>>>>>> c0b178bf
								</ul>
							</aside>
							<h4 class="tsd-parameters-title">Parameters</h4>
							<ul class="tsd-parameters">
								<li>
									<h5>rawTransaction: <span class="tsd-signature-type">string</span></h5>
								</li>
							</ul>
							<h4 class="tsd-returns-title">Returns <span class="tsd-signature-type">Promise</span><span class="tsd-signature-symbol">&lt;</span><span class="tsd-signature-type">boolean</span><span class="tsd-signature-symbol">&gt;</span></h4>
						</li>
					</ul>
				</section>
				<section class="tsd-panel tsd-member tsd-kind-method tsd-parent-kind-class tsd-is-overwrite tsd-is-inherited">
					<a name="setmaxlisteners" class="tsd-anchor"></a>
					<h3>set<wbr>Max<wbr>Listeners</h3>
					<ul class="tsd-signatures tsd-kind-method tsd-parent-kind-class tsd-is-overwrite tsd-is-inherited">
						<li class="tsd-signature tsd-kind-icon">set<wbr>Max<wbr>Listeners<span class="tsd-signature-symbol">(</span>n<span class="tsd-signature-symbol">: </span><span class="tsd-signature-type">number</span><span class="tsd-signature-symbol">)</span><span class="tsd-signature-symbol">: </span><span class="tsd-signature-type">this</span></li>
					</ul>
					<ul class="tsd-descriptions">
						<li class="tsd-description">
							<aside class="tsd-sources">
								<p>Inherited from EventEmitter.setMaxListeners</p>
								<p>Overrides EventEmitter.setMaxListeners</p>
								<ul>
									<li>Defined in /home/zach/Code/turtlecoin/turtlecoin-wallet-backend/node_modules/@types/node/events.d.ts:19</li>
								</ul>
							</aside>
							<h4 class="tsd-parameters-title">Parameters</h4>
							<ul class="tsd-parameters">
								<li>
									<h5>n: <span class="tsd-signature-type">number</span></h5>
								</li>
							</ul>
							<h4 class="tsd-returns-title">Returns <span class="tsd-signature-type">this</span></h4>
						</li>
					</ul>
				</section>
				<section class="tsd-panel tsd-member tsd-kind-method tsd-parent-kind-class">
					<a name="updateconfig" class="tsd-anchor"></a>
					<h3>update<wbr>Config</h3>
					<ul class="tsd-signatures tsd-kind-method tsd-parent-kind-class">
						<li class="tsd-signature tsd-kind-icon">update<wbr>Config<span class="tsd-signature-symbol">(</span>config<span class="tsd-signature-symbol">: </span><a href="../interfaces/_config_.iconfig.html" class="tsd-signature-type">IConfig</a><span class="tsd-signature-symbol">)</span><span class="tsd-signature-symbol">: </span><span class="tsd-signature-type">void</span></li>
					</ul>
					<ul class="tsd-descriptions">
						<li class="tsd-description">
							<aside class="tsd-sources">
								<p>Implementation of <a href="../interfaces/_idaemon_.idaemon.html">IDaemon</a>.<a href="../interfaces/_idaemon_.idaemon.html#updateconfig">updateConfig</a></p>
								<ul>
<<<<<<< HEAD
<<<<<<< HEAD
									<li>Defined in <a href="https://github.com/plenteum/plenteum-wallet-backend-js/blob/eaf8cbc/lib/ConventionalDaemon.ts#L95">ConventionalDaemon.ts:95</a></li>
=======
									<li>Defined in <a href="https://github.com/turtlecoin/turtlecoin-wallet-backend-js/blob/c1340e5/lib/ConventionalDaemon.ts#L99">ConventionalDaemon.ts:99</a></li>
>>>>>>> master
=======
									<li>Defined in <a href="https://github.com/turtlecoin/turtlecoin-wallet-backend-js/blob/c1340e5/lib/ConventionalDaemon.ts#L99">ConventionalDaemon.ts:99</a></li>
>>>>>>> c0b178bf
								</ul>
							</aside>
							<h4 class="tsd-parameters-title">Parameters</h4>
							<ul class="tsd-parameters">
								<li>
									<h5>config: <a href="../interfaces/_config_.iconfig.html" class="tsd-signature-type">IConfig</a></h5>
								</li>
							</ul>
							<h4 class="tsd-returns-title">Returns <span class="tsd-signature-type">void</span></h4>
						</li>
					</ul>
				</section>
				<section class="tsd-panel tsd-member tsd-kind-method tsd-parent-kind-class">
					<a name="updatedaemoninfo" class="tsd-anchor"></a>
					<h3>update<wbr>Daemon<wbr>Info</h3>
					<ul class="tsd-signatures tsd-kind-method tsd-parent-kind-class">
						<li class="tsd-signature tsd-kind-icon">update<wbr>Daemon<wbr>Info<span class="tsd-signature-symbol">(</span><span class="tsd-signature-symbol">)</span><span class="tsd-signature-symbol">: </span><span class="tsd-signature-type">Promise</span><span class="tsd-signature-symbol">&lt;</span><span class="tsd-signature-type">void</span><span class="tsd-signature-symbol">&gt;</span></li>
					</ul>
					<ul class="tsd-descriptions">
						<li class="tsd-description">
							<aside class="tsd-sources">
								<p>Implementation of <a href="../interfaces/_idaemon_.idaemon.html">IDaemon</a>.<a href="../interfaces/_idaemon_.idaemon.html#updatedaemoninfo">updateDaemonInfo</a></p>
								<ul>
<<<<<<< HEAD
<<<<<<< HEAD
									<li>Defined in <a href="https://github.com/plenteum/plenteum-wallet-backend-js/blob/eaf8cbc/lib/ConventionalDaemon.ts#L124">ConventionalDaemon.ts:124</a></li>
=======
									<li>Defined in <a href="https://github.com/turtlecoin/turtlecoin-wallet-backend-js/blob/c1340e5/lib/ConventionalDaemon.ts#L128">ConventionalDaemon.ts:128</a></li>
>>>>>>> master
=======
									<li>Defined in <a href="https://github.com/turtlecoin/turtlecoin-wallet-backend-js/blob/c1340e5/lib/ConventionalDaemon.ts#L128">ConventionalDaemon.ts:128</a></li>
>>>>>>> c0b178bf
								</ul>
							</aside>
							<div class="tsd-comment tsd-typography">
								<div class="lead">
									<p>Update the daemon info</p>
								</div>
							</div>
							<h4 class="tsd-returns-title">Returns <span class="tsd-signature-type">Promise</span><span class="tsd-signature-symbol">&lt;</span><span class="tsd-signature-type">void</span><span class="tsd-signature-symbol">&gt;</span></h4>
						</li>
					</ul>
				</section>
				<section class="tsd-panel tsd-member tsd-kind-method tsd-parent-kind-class tsd-is-inherited tsd-is-static">
					<a name="listenercount-1" class="tsd-anchor"></a>
					<h3><span class="tsd-flag ts-flagStatic">Static</span> listener<wbr>Count</h3>
					<ul class="tsd-signatures tsd-kind-method tsd-parent-kind-class tsd-is-inherited tsd-is-static">
						<li class="tsd-signature tsd-kind-icon">listener<wbr>Count<span class="tsd-signature-symbol">(</span>emitter<span class="tsd-signature-symbol">: </span><span class="tsd-signature-type">EventEmitter</span>, event<span class="tsd-signature-symbol">: </span><span class="tsd-signature-type">string</span><span class="tsd-signature-symbol"> | </span><span class="tsd-signature-type">symbol</span><span class="tsd-signature-symbol">)</span><span class="tsd-signature-symbol">: </span><span class="tsd-signature-type">number</span></li>
					</ul>
					<ul class="tsd-descriptions">
						<li class="tsd-description">
							<aside class="tsd-sources">
								<p>Inherited from EventEmitter.listenerCount</p>
								<ul>
									<li>Defined in /home/zach/Code/turtlecoin/turtlecoin-wallet-backend/node_modules/@types/node/events.d.ts:8</li>
								</ul>
							</aside>
							<div class="tsd-comment tsd-typography">
								<dl class="tsd-comment-tags">
									<dt>deprecated</dt>
									<dd><p>since v4.0.0</p>
									</dd>
								</dl>
							</div>
							<h4 class="tsd-parameters-title">Parameters</h4>
							<ul class="tsd-parameters">
								<li>
									<h5>emitter: <span class="tsd-signature-type">EventEmitter</span></h5>
								</li>
								<li>
									<h5>event: <span class="tsd-signature-type">string</span><span class="tsd-signature-symbol"> | </span><span class="tsd-signature-type">symbol</span></h5>
								</li>
							</ul>
							<h4 class="tsd-returns-title">Returns <span class="tsd-signature-type">number</span></h4>
						</li>
					</ul>
				</section>
			</section>
		</div>
		<div class="col-4 col-menu menu-sticky-wrap menu-highlight">
			<nav class="tsd-navigation primary">
				<ul>
					<li class="globals  ">
						<a href="../globals.html"><em>Globals</em></a>
					</li>
					<li class=" tsd-kind-external-module">
						<a href="../modules/_blockchaincacheapi_.html">"<wbr>Blockchain<wbr>Cache<wbr>Api"</a>
					</li>
					<li class=" tsd-kind-external-module">
						<a href="../modules/_config_.html">"<wbr>Config"</a>
					</li>
					<li class="current tsd-kind-external-module">
						<a href="../modules/_conventionaldaemon_.html">"<wbr>Conventional<wbr>Daemon"</a>
					</li>
					<li class=" tsd-kind-external-module">
						<a href="../modules/_daemon_.html">"<wbr>Daemon"</a>
					</li>
					<li class=" tsd-kind-external-module">
						<a href="../modules/_idaemon_.html">"IDaemon"</a>
					</li>
					<li class=" tsd-kind-external-module">
						<a href="../modules/_logger_.html">"<wbr>Logger"</a>
					</li>
					<li class=" tsd-kind-external-module">
						<a href="../modules/_mixinlimits_.html">"<wbr>Mixin<wbr>Limits"</a>
					</li>
					<li class=" tsd-kind-external-module">
						<a href="../modules/_types_.html">"<wbr>Types"</a>
					</li>
					<li class=" tsd-kind-external-module">
						<a href="../modules/_utilities_.html">"<wbr>Utilities"</a>
					</li>
					<li class=" tsd-kind-external-module">
						<a href="../modules/_validateparameters_.html">"<wbr>Validate<wbr>Parameters"</a>
					</li>
					<li class=" tsd-kind-external-module">
						<a href="../modules/_walletbackend_.html">"<wbr>Wallet<wbr>Backend"</a>
					</li>
					<li class=" tsd-kind-external-module">
						<a href="../modules/_walleterror_.html">"<wbr>Wallet<wbr>Error"</a>
					</li>
				</ul>
			</nav>
			<nav class="tsd-navigation secondary menu-sticky">
				<ul class="before-current">
				</ul>
				<ul class="current">
					<li class="current tsd-kind-class tsd-parent-kind-external-module">
						<a href="_conventionaldaemon_.conventionaldaemon.html" class="tsd-kind-icon">Conventional<wbr>Daemon</a>
						<ul>
							<li class=" tsd-kind-constructor tsd-parent-kind-class">
								<a href="_conventionaldaemon_.conventionaldaemon.html#constructor" class="tsd-kind-icon">constructor</a>
							</li>
							<li class=" tsd-kind-property tsd-parent-kind-class tsd-is-inherited tsd-is-static">
								<a href="_conventionaldaemon_.conventionaldaemon.html#defaultmaxlisteners" class="tsd-kind-icon">default<wbr>Max<wbr>Listeners</a>
							</li>
							<li class=" tsd-kind-method tsd-parent-kind-class tsd-is-overwrite tsd-is-inherited">
								<a href="_conventionaldaemon_.conventionaldaemon.html#addlistener" class="tsd-kind-icon">add<wbr>Listener</a>
							</li>
							<li class=" tsd-kind-method tsd-parent-kind-class tsd-is-overwrite tsd-is-inherited">
								<a href="_conventionaldaemon_.conventionaldaemon.html#emit" class="tsd-kind-icon">emit</a>
							</li>
							<li class=" tsd-kind-method tsd-parent-kind-class tsd-is-overwrite tsd-is-inherited">
								<a href="_conventionaldaemon_.conventionaldaemon.html#eventnames" class="tsd-kind-icon">event<wbr>Names</a>
							</li>
							<li class=" tsd-kind-method tsd-parent-kind-class">
								<a href="_conventionaldaemon_.conventionaldaemon.html#getcancelledtransactions" class="tsd-kind-icon">get<wbr>Cancelled<wbr>Transactions</a>
							</li>
							<li class=" tsd-kind-method tsd-parent-kind-class">
								<a href="_conventionaldaemon_.conventionaldaemon.html#getconnectioninfo" class="tsd-kind-icon">get<wbr>Connection<wbr>Info</a>
							</li>
							<li class=" tsd-kind-method tsd-parent-kind-class">
								<a href="_conventionaldaemon_.conventionaldaemon.html#getglobalindexesforrange" class="tsd-kind-icon">get<wbr>Global<wbr>Indexes<wbr>For<wbr>Range</a>
							</li>
							<li class=" tsd-kind-method tsd-parent-kind-class">
								<a href="_conventionaldaemon_.conventionaldaemon.html#getlocaldaemonblockcount" class="tsd-kind-icon">get<wbr>Local<wbr>Daemon<wbr>Block<wbr>Count</a>
							</li>
							<li class=" tsd-kind-method tsd-parent-kind-class tsd-is-overwrite tsd-is-inherited">
								<a href="_conventionaldaemon_.conventionaldaemon.html#getmaxlisteners" class="tsd-kind-icon">get<wbr>Max<wbr>Listeners</a>
							</li>
							<li class=" tsd-kind-method tsd-parent-kind-class">
								<a href="_conventionaldaemon_.conventionaldaemon.html#getnetworkblockcount" class="tsd-kind-icon">get<wbr>Network<wbr>Block<wbr>Count</a>
							</li>
							<li class=" tsd-kind-method tsd-parent-kind-class">
								<a href="_conventionaldaemon_.conventionaldaemon.html#getrandomoutputsbyamount" class="tsd-kind-icon">get<wbr>Random<wbr>Outputs<wbr>ByAmount</a>
							</li>
							<li class=" tsd-kind-method tsd-parent-kind-class">
								<a href="_conventionaldaemon_.conventionaldaemon.html#getwalletsyncdata" class="tsd-kind-icon">get<wbr>Wallet<wbr>Sync<wbr>Data</a>
							</li>
							<li class=" tsd-kind-method tsd-parent-kind-class">
								<a href="_conventionaldaemon_.conventionaldaemon.html#init" class="tsd-kind-icon">init</a>
							</li>
							<li class=" tsd-kind-method tsd-parent-kind-class tsd-is-overwrite tsd-is-inherited">
								<a href="_conventionaldaemon_.conventionaldaemon.html#listenercount" class="tsd-kind-icon">listener<wbr>Count</a>
							</li>
							<li class=" tsd-kind-method tsd-parent-kind-class tsd-is-overwrite tsd-is-inherited">
								<a href="_conventionaldaemon_.conventionaldaemon.html#listeners" class="tsd-kind-icon">listeners</a>
							</li>
							<li class=" tsd-kind-method tsd-parent-kind-class">
								<a href="_conventionaldaemon_.conventionaldaemon.html#nodefee" class="tsd-kind-icon">node<wbr>Fee</a>
							</li>
							<li class=" tsd-kind-method tsd-parent-kind-class tsd-is-overwrite tsd-is-inherited">
								<a href="_conventionaldaemon_.conventionaldaemon.html#off" class="tsd-kind-icon">off</a>
							</li>
							<li class=" tsd-kind-method tsd-parent-kind-class tsd-is-overwrite tsd-is-inherited">
								<a href="_conventionaldaemon_.conventionaldaemon.html#on" class="tsd-kind-icon">on</a>
							</li>
							<li class=" tsd-kind-method tsd-parent-kind-class tsd-is-overwrite tsd-is-inherited">
								<a href="_conventionaldaemon_.conventionaldaemon.html#once" class="tsd-kind-icon">once</a>
							</li>
							<li class=" tsd-kind-method tsd-parent-kind-class tsd-is-overwrite tsd-is-inherited">
								<a href="_conventionaldaemon_.conventionaldaemon.html#prependlistener" class="tsd-kind-icon">prepend<wbr>Listener</a>
							</li>
							<li class=" tsd-kind-method tsd-parent-kind-class tsd-is-overwrite tsd-is-inherited">
								<a href="_conventionaldaemon_.conventionaldaemon.html#prependoncelistener" class="tsd-kind-icon">prepend<wbr>Once<wbr>Listener</a>
							</li>
							<li class=" tsd-kind-method tsd-parent-kind-class tsd-is-overwrite tsd-is-inherited">
								<a href="_conventionaldaemon_.conventionaldaemon.html#rawlisteners" class="tsd-kind-icon">raw<wbr>Listeners</a>
							</li>
							<li class=" tsd-kind-method tsd-parent-kind-class tsd-is-overwrite tsd-is-inherited">
								<a href="_conventionaldaemon_.conventionaldaemon.html#removealllisteners" class="tsd-kind-icon">remove<wbr>All<wbr>Listeners</a>
							</li>
							<li class=" tsd-kind-method tsd-parent-kind-class tsd-is-overwrite tsd-is-inherited">
								<a href="_conventionaldaemon_.conventionaldaemon.html#removelistener" class="tsd-kind-icon">remove<wbr>Listener</a>
							</li>
							<li class=" tsd-kind-method tsd-parent-kind-class">
								<a href="_conventionaldaemon_.conventionaldaemon.html#sendtransaction" class="tsd-kind-icon">send<wbr>Transaction</a>
							</li>
							<li class=" tsd-kind-method tsd-parent-kind-class tsd-is-overwrite tsd-is-inherited">
								<a href="_conventionaldaemon_.conventionaldaemon.html#setmaxlisteners" class="tsd-kind-icon">set<wbr>Max<wbr>Listeners</a>
							</li>
							<li class=" tsd-kind-method tsd-parent-kind-class">
								<a href="_conventionaldaemon_.conventionaldaemon.html#updateconfig" class="tsd-kind-icon">update<wbr>Config</a>
							</li>
							<li class=" tsd-kind-method tsd-parent-kind-class">
								<a href="_conventionaldaemon_.conventionaldaemon.html#updatedaemoninfo" class="tsd-kind-icon">update<wbr>Daemon<wbr>Info</a>
							</li>
							<li class=" tsd-kind-method tsd-parent-kind-class tsd-is-inherited tsd-is-static">
								<a href="_conventionaldaemon_.conventionaldaemon.html#listenercount-1" class="tsd-kind-icon">listener<wbr>Count</a>
							</li>
						</ul>
					</li>
				</ul>
				<ul class="after-current">
				</ul>
			</nav>
		</div>
	</div>
</div>
<footer class="with-border-bottom">
	<div class="container">
		<h2>Legend</h2>
		<div class="tsd-legend-group">
			<ul class="tsd-legend">
				<li class="tsd-kind-module"><span class="tsd-kind-icon">Module</span></li>
				<li class="tsd-kind-object-literal"><span class="tsd-kind-icon">Object literal</span></li>
				<li class="tsd-kind-variable"><span class="tsd-kind-icon">Variable</span></li>
				<li class="tsd-kind-function"><span class="tsd-kind-icon">Function</span></li>
				<li class="tsd-kind-function tsd-has-type-parameter"><span class="tsd-kind-icon">Function with type parameter</span></li>
				<li class="tsd-kind-index-signature"><span class="tsd-kind-icon">Index signature</span></li>
				<li class="tsd-kind-type-alias"><span class="tsd-kind-icon">Type alias</span></li>
			</ul>
			<ul class="tsd-legend">
				<li class="tsd-kind-enum"><span class="tsd-kind-icon">Enumeration</span></li>
				<li class="tsd-kind-enum-member"><span class="tsd-kind-icon">Enumeration member</span></li>
				<li class="tsd-kind-property tsd-parent-kind-enum"><span class="tsd-kind-icon">Property</span></li>
				<li class="tsd-kind-method tsd-parent-kind-enum"><span class="tsd-kind-icon">Method</span></li>
			</ul>
			<ul class="tsd-legend">
				<li class="tsd-kind-interface"><span class="tsd-kind-icon">Interface</span></li>
				<li class="tsd-kind-interface tsd-has-type-parameter"><span class="tsd-kind-icon">Interface with type parameter</span></li>
				<li class="tsd-kind-constructor tsd-parent-kind-interface"><span class="tsd-kind-icon">Constructor</span></li>
				<li class="tsd-kind-property tsd-parent-kind-interface"><span class="tsd-kind-icon">Property</span></li>
				<li class="tsd-kind-method tsd-parent-kind-interface"><span class="tsd-kind-icon">Method</span></li>
				<li class="tsd-kind-index-signature tsd-parent-kind-interface"><span class="tsd-kind-icon">Index signature</span></li>
			</ul>
			<ul class="tsd-legend">
				<li class="tsd-kind-class"><span class="tsd-kind-icon">Class</span></li>
				<li class="tsd-kind-class tsd-has-type-parameter"><span class="tsd-kind-icon">Class with type parameter</span></li>
				<li class="tsd-kind-constructor tsd-parent-kind-class"><span class="tsd-kind-icon">Constructor</span></li>
				<li class="tsd-kind-property tsd-parent-kind-class"><span class="tsd-kind-icon">Property</span></li>
				<li class="tsd-kind-method tsd-parent-kind-class"><span class="tsd-kind-icon">Method</span></li>
				<li class="tsd-kind-accessor tsd-parent-kind-class"><span class="tsd-kind-icon">Accessor</span></li>
				<li class="tsd-kind-index-signature tsd-parent-kind-class"><span class="tsd-kind-icon">Index signature</span></li>
			</ul>
			<ul class="tsd-legend">
				<li class="tsd-kind-constructor tsd-parent-kind-class tsd-is-inherited"><span class="tsd-kind-icon">Inherited constructor</span></li>
				<li class="tsd-kind-property tsd-parent-kind-class tsd-is-inherited"><span class="tsd-kind-icon">Inherited property</span></li>
				<li class="tsd-kind-method tsd-parent-kind-class tsd-is-inherited"><span class="tsd-kind-icon">Inherited method</span></li>
				<li class="tsd-kind-accessor tsd-parent-kind-class tsd-is-inherited"><span class="tsd-kind-icon">Inherited accessor</span></li>
			</ul>
			<ul class="tsd-legend">
				<li class="tsd-kind-property tsd-parent-kind-class tsd-is-protected"><span class="tsd-kind-icon">Protected property</span></li>
				<li class="tsd-kind-method tsd-parent-kind-class tsd-is-protected"><span class="tsd-kind-icon">Protected method</span></li>
				<li class="tsd-kind-accessor tsd-parent-kind-class tsd-is-protected"><span class="tsd-kind-icon">Protected accessor</span></li>
			</ul>
			<ul class="tsd-legend">
				<li class="tsd-kind-property tsd-parent-kind-class tsd-is-private"><span class="tsd-kind-icon">Private property</span></li>
				<li class="tsd-kind-method tsd-parent-kind-class tsd-is-private"><span class="tsd-kind-icon">Private method</span></li>
				<li class="tsd-kind-accessor tsd-parent-kind-class tsd-is-private"><span class="tsd-kind-icon">Private accessor</span></li>
			</ul>
			<ul class="tsd-legend">
				<li class="tsd-kind-property tsd-parent-kind-class tsd-is-static"><span class="tsd-kind-icon">Static property</span></li>
				<li class="tsd-kind-call-signature tsd-parent-kind-class tsd-is-static"><span class="tsd-kind-icon">Static method</span></li>
			</ul>
		</div>
	</div>
</footer>
<div class="container tsd-generator">
	<p>Generated using <a href="http://typedoc.org/" target="_blank">TypeDoc</a></p>
</div>
<div class="overlay"></div>
<script src="../assets/js/main.js"></script>
<script>if (location.protocol == 'file:') document.write('<script src="../assets/js/search.js"><' + '/script>');</script>
</body>
</html><|MERGE_RESOLUTION|>--- conflicted
+++ resolved
@@ -159,15 +159,7 @@
 						<li class="tsd-description">
 							<aside class="tsd-sources">
 								<ul>
-<<<<<<< HEAD
-<<<<<<< HEAD
-									<li>Defined in <a href="https://github.com/plenteum/plenteum-wallet-backend-js/blob/eaf8cbc/lib/ConventionalDaemon.ts#L71">ConventionalDaemon.ts:71</a></li>
-=======
 									<li>Defined in <a href="https://github.com/turtlecoin/turtlecoin-wallet-backend-js/blob/c1340e5/lib/ConventionalDaemon.ts#L73">ConventionalDaemon.ts:73</a></li>
->>>>>>> master
-=======
-									<li>Defined in <a href="https://github.com/turtlecoin/turtlecoin-wallet-backend-js/blob/c1340e5/lib/ConventionalDaemon.ts#L73">ConventionalDaemon.ts:73</a></li>
->>>>>>> c0b178bf
 								</ul>
 							</aside>
 							<h4 class="tsd-parameters-title">Parameters</h4>
@@ -304,15 +296,7 @@
 							<aside class="tsd-sources">
 								<p>Implementation of <a href="../interfaces/_idaemon_.idaemon.html">IDaemon</a>.<a href="../interfaces/_idaemon_.idaemon.html#getcancelledtransactions">getCancelledTransactions</a></p>
 								<ul>
-<<<<<<< HEAD
-<<<<<<< HEAD
-									<li>Defined in <a href="https://github.com/plenteum/plenteum-wallet-backend-js/blob/eaf8cbc/lib/ConventionalDaemon.ts#L212">ConventionalDaemon.ts:212</a></li>
-=======
 									<li>Defined in <a href="https://github.com/turtlecoin/turtlecoin-wallet-backend-js/blob/c1340e5/lib/ConventionalDaemon.ts#L216">ConventionalDaemon.ts:216</a></li>
->>>>>>> master
-=======
-									<li>Defined in <a href="https://github.com/turtlecoin/turtlecoin-wallet-backend-js/blob/c1340e5/lib/ConventionalDaemon.ts#L216">ConventionalDaemon.ts:216</a></li>
->>>>>>> c0b178bf
 								</ul>
 							</aside>
 							<h4 class="tsd-parameters-title">Parameters</h4>
@@ -336,15 +320,7 @@
 							<aside class="tsd-sources">
 								<p>Implementation of <a href="../interfaces/_idaemon_.idaemon.html">IDaemon</a>.<a href="../interfaces/_idaemon_.idaemon.html#getconnectioninfo">getConnectionInfo</a></p>
 								<ul>
-<<<<<<< HEAD
-<<<<<<< HEAD
-									<li>Defined in <a href="https://github.com/plenteum/plenteum-wallet-backend-js/blob/eaf8cbc/lib/ConventionalDaemon.ts#L283">ConventionalDaemon.ts:283</a></li>
-=======
 									<li>Defined in <a href="https://github.com/turtlecoin/turtlecoin-wallet-backend-js/blob/c1340e5/lib/ConventionalDaemon.ts#L287">ConventionalDaemon.ts:287</a></li>
->>>>>>> master
-=======
-									<li>Defined in <a href="https://github.com/turtlecoin/turtlecoin-wallet-backend-js/blob/c1340e5/lib/ConventionalDaemon.ts#L287">ConventionalDaemon.ts:287</a></li>
->>>>>>> c0b178bf
 								</ul>
 							</aside>
 							<h4 class="tsd-returns-title">Returns <a href="../interfaces/_types_.daemonconnection.html" class="tsd-signature-type">DaemonConnection</a></h4>
@@ -362,15 +338,7 @@
 							<aside class="tsd-sources">
 								<p>Implementation of <a href="../interfaces/_idaemon_.idaemon.html">IDaemon</a>.<a href="../interfaces/_idaemon_.idaemon.html#getglobalindexesforrange">getGlobalIndexesForRange</a></p>
 								<ul>
-<<<<<<< HEAD
-<<<<<<< HEAD
-									<li>Defined in <a href="https://github.com/plenteum/plenteum-wallet-backend-js/blob/eaf8cbc/lib/ConventionalDaemon.ts#L194">ConventionalDaemon.ts:194</a></li>
-=======
 									<li>Defined in <a href="https://github.com/turtlecoin/turtlecoin-wallet-backend-js/blob/c1340e5/lib/ConventionalDaemon.ts#L198">ConventionalDaemon.ts:198</a></li>
->>>>>>> master
-=======
-									<li>Defined in <a href="https://github.com/turtlecoin/turtlecoin-wallet-backend-js/blob/c1340e5/lib/ConventionalDaemon.ts#L198">ConventionalDaemon.ts:198</a></li>
->>>>>>> c0b178bf
 								</ul>
 							</aside>
 							<div class="tsd-comment tsd-typography">
@@ -402,15 +370,7 @@
 							<aside class="tsd-sources">
 								<p>Implementation of <a href="../interfaces/_idaemon_.idaemon.html">IDaemon</a>.<a href="../interfaces/_idaemon_.idaemon.html#getlocaldaemonblockcount">getLocalDaemonBlockCount</a></p>
 								<ul>
-<<<<<<< HEAD
-<<<<<<< HEAD
-									<li>Defined in <a href="https://github.com/plenteum/plenteum-wallet-backend-js/blob/eaf8cbc/lib/ConventionalDaemon.ts#L109">ConventionalDaemon.ts:109</a></li>
-=======
 									<li>Defined in <a href="https://github.com/turtlecoin/turtlecoin-wallet-backend-js/blob/c1340e5/lib/ConventionalDaemon.ts#L113">ConventionalDaemon.ts:113</a></li>
->>>>>>> master
-=======
-									<li>Defined in <a href="https://github.com/turtlecoin/turtlecoin-wallet-backend-js/blob/c1340e5/lib/ConventionalDaemon.ts#L113">ConventionalDaemon.ts:113</a></li>
->>>>>>> c0b178bf
 								</ul>
 							</aside>
 							<div class="tsd-comment tsd-typography">
@@ -452,15 +412,7 @@
 							<aside class="tsd-sources">
 								<p>Implementation of <a href="../interfaces/_idaemon_.idaemon.html">IDaemon</a>.<a href="../interfaces/_idaemon_.idaemon.html#getnetworkblockcount">getNetworkBlockCount</a></p>
 								<ul>
-<<<<<<< HEAD
-<<<<<<< HEAD
-									<li>Defined in <a href="https://github.com/plenteum/plenteum-wallet-backend-js/blob/eaf8cbc/lib/ConventionalDaemon.ts#L102">ConventionalDaemon.ts:102</a></li>
-=======
 									<li>Defined in <a href="https://github.com/turtlecoin/turtlecoin-wallet-backend-js/blob/c1340e5/lib/ConventionalDaemon.ts#L106">ConventionalDaemon.ts:106</a></li>
->>>>>>> master
-=======
-									<li>Defined in <a href="https://github.com/turtlecoin/turtlecoin-wallet-backend-js/blob/c1340e5/lib/ConventionalDaemon.ts#L106">ConventionalDaemon.ts:106</a></li>
->>>>>>> c0b178bf
 								</ul>
 							</aside>
 							<div class="tsd-comment tsd-typography">
@@ -483,15 +435,7 @@
 							<aside class="tsd-sources">
 								<p>Implementation of <a href="../interfaces/_idaemon_.idaemon.html">IDaemon</a>.<a href="../interfaces/_idaemon_.idaemon.html#getrandomoutputsbyamount">getRandomOutputsByAmount</a></p>
 								<ul>
-<<<<<<< HEAD
-<<<<<<< HEAD
-									<li>Defined in <a href="https://github.com/plenteum/plenteum-wallet-backend-js/blob/eaf8cbc/lib/ConventionalDaemon.ts#L227">ConventionalDaemon.ts:227</a></li>
-=======
 									<li>Defined in <a href="https://github.com/turtlecoin/turtlecoin-wallet-backend-js/blob/c1340e5/lib/ConventionalDaemon.ts#L231">ConventionalDaemon.ts:231</a></li>
->>>>>>> master
-=======
-									<li>Defined in <a href="https://github.com/turtlecoin/turtlecoin-wallet-backend-js/blob/c1340e5/lib/ConventionalDaemon.ts#L231">ConventionalDaemon.ts:231</a></li>
->>>>>>> c0b178bf
 								</ul>
 							</aside>
 							<div class="tsd-comment tsd-typography">
@@ -526,15 +470,7 @@
 							<aside class="tsd-sources">
 								<p>Implementation of <a href="../interfaces/_idaemon_.idaemon.html">IDaemon</a>.<a href="../interfaces/_idaemon_.idaemon.html#getwalletsyncdata">getWalletSyncData</a></p>
 								<ul>
-<<<<<<< HEAD
-<<<<<<< HEAD
-									<li>Defined in <a href="https://github.com/plenteum/plenteum-wallet-backend-js/blob/eaf8cbc/lib/ConventionalDaemon.ts#L171">ConventionalDaemon.ts:171</a></li>
-=======
 									<li>Defined in <a href="https://github.com/turtlecoin/turtlecoin-wallet-backend-js/blob/c1340e5/lib/ConventionalDaemon.ts#L175">ConventionalDaemon.ts:175</a></li>
->>>>>>> master
-=======
-									<li>Defined in <a href="https://github.com/turtlecoin/turtlecoin-wallet-backend-js/blob/c1340e5/lib/ConventionalDaemon.ts#L175">ConventionalDaemon.ts:175</a></li>
->>>>>>> c0b178bf
 								</ul>
 							</aside>
 							<div class="tsd-comment tsd-typography">
@@ -582,15 +518,7 @@
 							<aside class="tsd-sources">
 								<p>Implementation of <a href="../interfaces/_idaemon_.idaemon.html">IDaemon</a>.<a href="../interfaces/_idaemon_.idaemon.html#init">init</a></p>
 								<ul>
-<<<<<<< HEAD
-<<<<<<< HEAD
-									<li>Defined in <a href="https://github.com/plenteum/plenteum-wallet-backend-js/blob/eaf8cbc/lib/ConventionalDaemon.ts#L116">ConventionalDaemon.ts:116</a></li>
-=======
 									<li>Defined in <a href="https://github.com/turtlecoin/turtlecoin-wallet-backend-js/blob/c1340e5/lib/ConventionalDaemon.ts#L120">ConventionalDaemon.ts:120</a></li>
->>>>>>> master
-=======
-									<li>Defined in <a href="https://github.com/turtlecoin/turtlecoin-wallet-backend-js/blob/c1340e5/lib/ConventionalDaemon.ts#L120">ConventionalDaemon.ts:120</a></li>
->>>>>>> c0b178bf
 								</ul>
 							</aside>
 							<div class="tsd-comment tsd-typography">
@@ -663,15 +591,7 @@
 							<aside class="tsd-sources">
 								<p>Implementation of <a href="../interfaces/_idaemon_.idaemon.html">IDaemon</a>.<a href="../interfaces/_idaemon_.idaemon.html#nodefee">nodeFee</a></p>
 								<ul>
-<<<<<<< HEAD
-<<<<<<< HEAD
-									<li>Defined in <a href="https://github.com/plenteum/plenteum-wallet-backend-js/blob/eaf8cbc/lib/ConventionalDaemon.ts#L156">ConventionalDaemon.ts:156</a></li>
-=======
 									<li>Defined in <a href="https://github.com/turtlecoin/turtlecoin-wallet-backend-js/blob/c1340e5/lib/ConventionalDaemon.ts#L160">ConventionalDaemon.ts:160</a></li>
->>>>>>> master
-=======
-									<li>Defined in <a href="https://github.com/turtlecoin/turtlecoin-wallet-backend-js/blob/c1340e5/lib/ConventionalDaemon.ts#L160">ConventionalDaemon.ts:160</a></li>
->>>>>>> c0b178bf
 								</ul>
 							</aside>
 							<div class="tsd-comment tsd-typography">
@@ -1020,15 +940,7 @@
 							<aside class="tsd-sources">
 								<p>Implementation of <a href="../interfaces/_idaemon_.idaemon.html">IDaemon</a>.<a href="../interfaces/_idaemon_.idaemon.html#sendtransaction">sendTransaction</a></p>
 								<ul>
-<<<<<<< HEAD
-<<<<<<< HEAD
-									<li>Defined in <a href="https://github.com/plenteum/plenteum-wallet-backend-js/blob/eaf8cbc/lib/ConventionalDaemon.ts#L275">ConventionalDaemon.ts:275</a></li>
-=======
 									<li>Defined in <a href="https://github.com/turtlecoin/turtlecoin-wallet-backend-js/blob/c1340e5/lib/ConventionalDaemon.ts#L279">ConventionalDaemon.ts:279</a></li>
->>>>>>> master
-=======
-									<li>Defined in <a href="https://github.com/turtlecoin/turtlecoin-wallet-backend-js/blob/c1340e5/lib/ConventionalDaemon.ts#L279">ConventionalDaemon.ts:279</a></li>
->>>>>>> c0b178bf
 								</ul>
 							</aside>
 							<h4 class="tsd-parameters-title">Parameters</h4>
@@ -1077,15 +989,7 @@
 							<aside class="tsd-sources">
 								<p>Implementation of <a href="../interfaces/_idaemon_.idaemon.html">IDaemon</a>.<a href="../interfaces/_idaemon_.idaemon.html#updateconfig">updateConfig</a></p>
 								<ul>
-<<<<<<< HEAD
-<<<<<<< HEAD
-									<li>Defined in <a href="https://github.com/plenteum/plenteum-wallet-backend-js/blob/eaf8cbc/lib/ConventionalDaemon.ts#L95">ConventionalDaemon.ts:95</a></li>
-=======
 									<li>Defined in <a href="https://github.com/turtlecoin/turtlecoin-wallet-backend-js/blob/c1340e5/lib/ConventionalDaemon.ts#L99">ConventionalDaemon.ts:99</a></li>
->>>>>>> master
-=======
-									<li>Defined in <a href="https://github.com/turtlecoin/turtlecoin-wallet-backend-js/blob/c1340e5/lib/ConventionalDaemon.ts#L99">ConventionalDaemon.ts:99</a></li>
->>>>>>> c0b178bf
 								</ul>
 							</aside>
 							<h4 class="tsd-parameters-title">Parameters</h4>
@@ -1109,15 +1013,7 @@
 							<aside class="tsd-sources">
 								<p>Implementation of <a href="../interfaces/_idaemon_.idaemon.html">IDaemon</a>.<a href="../interfaces/_idaemon_.idaemon.html#updatedaemoninfo">updateDaemonInfo</a></p>
 								<ul>
-<<<<<<< HEAD
-<<<<<<< HEAD
-									<li>Defined in <a href="https://github.com/plenteum/plenteum-wallet-backend-js/blob/eaf8cbc/lib/ConventionalDaemon.ts#L124">ConventionalDaemon.ts:124</a></li>
-=======
 									<li>Defined in <a href="https://github.com/turtlecoin/turtlecoin-wallet-backend-js/blob/c1340e5/lib/ConventionalDaemon.ts#L128">ConventionalDaemon.ts:128</a></li>
->>>>>>> master
-=======
-									<li>Defined in <a href="https://github.com/turtlecoin/turtlecoin-wallet-backend-js/blob/c1340e5/lib/ConventionalDaemon.ts#L128">ConventionalDaemon.ts:128</a></li>
->>>>>>> c0b178bf
 								</ul>
 							</aside>
 							<div class="tsd-comment tsd-typography">
