--- conflicted
+++ resolved
@@ -159,15 +159,8 @@
 						<li class="tsd-description">
 							<aside class="tsd-sources">
 								<ul>
-<<<<<<< HEAD
-<<<<<<< HEAD
 									<li>Defined in <a href="https://github.com/plenteum/plenteum-wallet-backend-js/blob/eaf8cbc/lib/BlockchainCacheApi.ts#L64">BlockchainCacheApi.ts:64</a></li>
-=======
 									<li>Defined in <a href="https://github.com/turtlecoin/turtlecoin-wallet-backend-js/blob/c1340e5/lib/BlockchainCacheApi.ts#L66">BlockchainCacheApi.ts:66</a></li>
->>>>>>> master
-=======
-									<li>Defined in <a href="https://github.com/turtlecoin/turtlecoin-wallet-backend-js/blob/c1340e5/lib/BlockchainCacheApi.ts#L66">BlockchainCacheApi.ts:66</a></li>
->>>>>>> c0b178bf
 								</ul>
 							</aside>
 							<div class="tsd-comment tsd-typography">
@@ -318,15 +311,7 @@
 							<aside class="tsd-sources">
 								<p>Implementation of <a href="../interfaces/_idaemon_.idaemon.html">IDaemon</a>.<a href="../interfaces/_idaemon_.idaemon.html#getcancelledtransactions">getCancelledTransactions</a></p>
 								<ul>
-<<<<<<< HEAD
-<<<<<<< HEAD
-									<li>Defined in <a href="https://github.com/plenteum/plenteum-wallet-backend-js/blob/eaf8cbc/lib/BlockchainCacheApi.ts#L215">BlockchainCacheApi.ts:215</a></li>
-=======
 									<li>Defined in <a href="https://github.com/turtlecoin/turtlecoin-wallet-backend-js/blob/c1340e5/lib/BlockchainCacheApi.ts#L219">BlockchainCacheApi.ts:219</a></li>
->>>>>>> master
-=======
-									<li>Defined in <a href="https://github.com/turtlecoin/turtlecoin-wallet-backend-js/blob/c1340e5/lib/BlockchainCacheApi.ts#L219">BlockchainCacheApi.ts:219</a></li>
->>>>>>> c0b178bf
 								</ul>
 							</aside>
 							<h4 class="tsd-parameters-title">Parameters</h4>
@@ -350,15 +335,7 @@
 							<aside class="tsd-sources">
 								<p>Implementation of <a href="../interfaces/_idaemon_.idaemon.html">IDaemon</a>.<a href="../interfaces/_idaemon_.idaemon.html#getconnectioninfo">getConnectionInfo</a></p>
 								<ul>
-<<<<<<< HEAD
-<<<<<<< HEAD
-									<li>Defined in <a href="https://github.com/plenteum/plenteum-wallet-backend-js/blob/eaf8cbc/lib/BlockchainCacheApi.ts#L285">BlockchainCacheApi.ts:285</a></li>
-=======
 									<li>Defined in <a href="https://github.com/turtlecoin/turtlecoin-wallet-backend-js/blob/c1340e5/lib/BlockchainCacheApi.ts#L289">BlockchainCacheApi.ts:289</a></li>
->>>>>>> master
-=======
-									<li>Defined in <a href="https://github.com/turtlecoin/turtlecoin-wallet-backend-js/blob/c1340e5/lib/BlockchainCacheApi.ts#L289">BlockchainCacheApi.ts:289</a></li>
->>>>>>> c0b178bf
 								</ul>
 							</aside>
 							<h4 class="tsd-returns-title">Returns <a href="../interfaces/_types_.daemonconnection.html" class="tsd-signature-type">DaemonConnection</a></h4>
@@ -376,15 +353,7 @@
 							<aside class="tsd-sources">
 								<p>Implementation of <a href="../interfaces/_idaemon_.idaemon.html">IDaemon</a>.<a href="../interfaces/_idaemon_.idaemon.html#getglobalindexesforrange">getGlobalIndexesForRange</a></p>
 								<ul>
-<<<<<<< HEAD
-<<<<<<< HEAD
-									<li>Defined in <a href="https://github.com/plenteum/plenteum-wallet-backend-js/blob/eaf8cbc/lib/BlockchainCacheApi.ts#L205">BlockchainCacheApi.ts:205</a></li>
-=======
 									<li>Defined in <a href="https://github.com/turtlecoin/turtlecoin-wallet-backend-js/blob/c1340e5/lib/BlockchainCacheApi.ts#L209">BlockchainCacheApi.ts:209</a></li>
->>>>>>> master
-=======
-									<li>Defined in <a href="https://github.com/turtlecoin/turtlecoin-wallet-backend-js/blob/c1340e5/lib/BlockchainCacheApi.ts#L209">BlockchainCacheApi.ts:209</a></li>
->>>>>>> c0b178bf
 								</ul>
 							</aside>
 							<div class="tsd-comment tsd-typography">
@@ -416,15 +385,7 @@
 							<aside class="tsd-sources">
 								<p>Implementation of <a href="../interfaces/_idaemon_.idaemon.html">IDaemon</a>.<a href="../interfaces/_idaemon_.idaemon.html#getlocaldaemonblockcount">getLocalDaemonBlockCount</a></p>
 								<ul>
-<<<<<<< HEAD
-<<<<<<< HEAD
-									<li>Defined in <a href="https://github.com/plenteum/plenteum-wallet-backend-js/blob/eaf8cbc/lib/BlockchainCacheApi.ts#L104">BlockchainCacheApi.ts:104</a></li>
-=======
 									<li>Defined in <a href="https://github.com/turtlecoin/turtlecoin-wallet-backend-js/blob/c1340e5/lib/BlockchainCacheApi.ts#L108">BlockchainCacheApi.ts:108</a></li>
->>>>>>> master
-=======
-									<li>Defined in <a href="https://github.com/turtlecoin/turtlecoin-wallet-backend-js/blob/c1340e5/lib/BlockchainCacheApi.ts#L108">BlockchainCacheApi.ts:108</a></li>
->>>>>>> c0b178bf
 								</ul>
 							</aside>
 							<div class="tsd-comment tsd-typography">
@@ -466,15 +427,7 @@
 							<aside class="tsd-sources">
 								<p>Implementation of <a href="../interfaces/_idaemon_.idaemon.html">IDaemon</a>.<a href="../interfaces/_idaemon_.idaemon.html#getnetworkblockcount">getNetworkBlockCount</a></p>
 								<ul>
-<<<<<<< HEAD
-<<<<<<< HEAD
-									<li>Defined in <a href="https://github.com/plenteum/plenteum-wallet-backend-js/blob/eaf8cbc/lib/BlockchainCacheApi.ts#L97">BlockchainCacheApi.ts:97</a></li>
-=======
 									<li>Defined in <a href="https://github.com/turtlecoin/turtlecoin-wallet-backend-js/blob/c1340e5/lib/BlockchainCacheApi.ts#L101">BlockchainCacheApi.ts:101</a></li>
->>>>>>> master
-=======
-									<li>Defined in <a href="https://github.com/turtlecoin/turtlecoin-wallet-backend-js/blob/c1340e5/lib/BlockchainCacheApi.ts#L101">BlockchainCacheApi.ts:101</a></li>
->>>>>>> c0b178bf
 								</ul>
 							</aside>
 							<div class="tsd-comment tsd-typography">
@@ -497,15 +450,7 @@
 							<aside class="tsd-sources">
 								<p>Implementation of <a href="../interfaces/_idaemon_.idaemon.html">IDaemon</a>.<a href="../interfaces/_idaemon_.idaemon.html#getrandomoutputsbyamount">getRandomOutputsByAmount</a></p>
 								<ul>
-<<<<<<< HEAD
-<<<<<<< HEAD
-									<li>Defined in <a href="https://github.com/plenteum/plenteum-wallet-backend-js/blob/eaf8cbc/lib/BlockchainCacheApi.ts#L240">BlockchainCacheApi.ts:240</a></li>
-=======
 									<li>Defined in <a href="https://github.com/turtlecoin/turtlecoin-wallet-backend-js/blob/c1340e5/lib/BlockchainCacheApi.ts#L244">BlockchainCacheApi.ts:244</a></li>
->>>>>>> master
-=======
-									<li>Defined in <a href="https://github.com/turtlecoin/turtlecoin-wallet-backend-js/blob/c1340e5/lib/BlockchainCacheApi.ts#L244">BlockchainCacheApi.ts:244</a></li>
->>>>>>> c0b178bf
 								</ul>
 							</aside>
 							<div class="tsd-comment tsd-typography">
@@ -540,15 +485,7 @@
 							<aside class="tsd-sources">
 								<p>Implementation of <a href="../interfaces/_idaemon_.idaemon.html">IDaemon</a>.<a href="../interfaces/_idaemon_.idaemon.html#getwalletsyncdata">getWalletSyncData</a></p>
 								<ul>
-<<<<<<< HEAD
-<<<<<<< HEAD
-									<li>Defined in <a href="https://github.com/plenteum/plenteum-wallet-backend-js/blob/eaf8cbc/lib/BlockchainCacheApi.ts#L166">BlockchainCacheApi.ts:166</a></li>
-=======
 									<li>Defined in <a href="https://github.com/turtlecoin/turtlecoin-wallet-backend-js/blob/c1340e5/lib/BlockchainCacheApi.ts#L170">BlockchainCacheApi.ts:170</a></li>
->>>>>>> master
-=======
-									<li>Defined in <a href="https://github.com/turtlecoin/turtlecoin-wallet-backend-js/blob/c1340e5/lib/BlockchainCacheApi.ts#L170">BlockchainCacheApi.ts:170</a></li>
->>>>>>> c0b178bf
 								</ul>
 							</aside>
 							<div class="tsd-comment tsd-typography">
@@ -596,15 +533,7 @@
 							<aside class="tsd-sources">
 								<p>Implementation of <a href="../interfaces/_idaemon_.idaemon.html">IDaemon</a>.<a href="../interfaces/_idaemon_.idaemon.html#init">init</a></p>
 								<ul>
-<<<<<<< HEAD
-<<<<<<< HEAD
-									<li>Defined in <a href="https://github.com/plenteum/plenteum-wallet-backend-js/blob/eaf8cbc/lib/BlockchainCacheApi.ts#L111">BlockchainCacheApi.ts:111</a></li>
-=======
 									<li>Defined in <a href="https://github.com/turtlecoin/turtlecoin-wallet-backend-js/blob/c1340e5/lib/BlockchainCacheApi.ts#L115">BlockchainCacheApi.ts:115</a></li>
->>>>>>> master
-=======
-									<li>Defined in <a href="https://github.com/turtlecoin/turtlecoin-wallet-backend-js/blob/c1340e5/lib/BlockchainCacheApi.ts#L115">BlockchainCacheApi.ts:115</a></li>
->>>>>>> c0b178bf
 								</ul>
 							</aside>
 							<div class="tsd-comment tsd-typography">
@@ -677,15 +606,7 @@
 							<aside class="tsd-sources">
 								<p>Implementation of <a href="../interfaces/_idaemon_.idaemon.html">IDaemon</a>.<a href="../interfaces/_idaemon_.idaemon.html#nodefee">nodeFee</a></p>
 								<ul>
-<<<<<<< HEAD
-<<<<<<< HEAD
-									<li>Defined in <a href="https://github.com/plenteum/plenteum-wallet-backend-js/blob/eaf8cbc/lib/BlockchainCacheApi.ts#L151">BlockchainCacheApi.ts:151</a></li>
-=======
 									<li>Defined in <a href="https://github.com/turtlecoin/turtlecoin-wallet-backend-js/blob/c1340e5/lib/BlockchainCacheApi.ts#L155">BlockchainCacheApi.ts:155</a></li>
->>>>>>> master
-=======
-									<li>Defined in <a href="https://github.com/turtlecoin/turtlecoin-wallet-backend-js/blob/c1340e5/lib/BlockchainCacheApi.ts#L155">BlockchainCacheApi.ts:155</a></li>
->>>>>>> c0b178bf
 								</ul>
 							</aside>
 							<div class="tsd-comment tsd-typography">
@@ -1034,15 +955,7 @@
 							<aside class="tsd-sources">
 								<p>Implementation of <a href="../interfaces/_idaemon_.idaemon.html">IDaemon</a>.<a href="../interfaces/_idaemon_.idaemon.html#sendtransaction">sendTransaction</a></p>
 								<ul>
-<<<<<<< HEAD
-<<<<<<< HEAD
-									<li>Defined in <a href="https://github.com/plenteum/plenteum-wallet-backend-js/blob/eaf8cbc/lib/BlockchainCacheApi.ts#L277">BlockchainCacheApi.ts:277</a></li>
-=======
 									<li>Defined in <a href="https://github.com/turtlecoin/turtlecoin-wallet-backend-js/blob/c1340e5/lib/BlockchainCacheApi.ts#L281">BlockchainCacheApi.ts:281</a></li>
->>>>>>> master
-=======
-									<li>Defined in <a href="https://github.com/turtlecoin/turtlecoin-wallet-backend-js/blob/c1340e5/lib/BlockchainCacheApi.ts#L281">BlockchainCacheApi.ts:281</a></li>
->>>>>>> c0b178bf
 								</ul>
 							</aside>
 							<h4 class="tsd-parameters-title">Parameters</h4>
@@ -1091,15 +1004,7 @@
 							<aside class="tsd-sources">
 								<p>Implementation of <a href="../interfaces/_idaemon_.idaemon.html">IDaemon</a>.<a href="../interfaces/_idaemon_.idaemon.html#updateconfig">updateConfig</a></p>
 								<ul>
-<<<<<<< HEAD
-<<<<<<< HEAD
-									<li>Defined in <a href="https://github.com/plenteum/plenteum-wallet-backend-js/blob/eaf8cbc/lib/BlockchainCacheApi.ts#L90">BlockchainCacheApi.ts:90</a></li>
-=======
 									<li>Defined in <a href="https://github.com/turtlecoin/turtlecoin-wallet-backend-js/blob/c1340e5/lib/BlockchainCacheApi.ts#L94">BlockchainCacheApi.ts:94</a></li>
->>>>>>> master
-=======
-									<li>Defined in <a href="https://github.com/turtlecoin/turtlecoin-wallet-backend-js/blob/c1340e5/lib/BlockchainCacheApi.ts#L94">BlockchainCacheApi.ts:94</a></li>
->>>>>>> c0b178bf
 								</ul>
 							</aside>
 							<h4 class="tsd-parameters-title">Parameters</h4>
@@ -1123,15 +1028,7 @@
 							<aside class="tsd-sources">
 								<p>Implementation of <a href="../interfaces/_idaemon_.idaemon.html">IDaemon</a>.<a href="../interfaces/_idaemon_.idaemon.html#updatedaemoninfo">updateDaemonInfo</a></p>
 								<ul>
-<<<<<<< HEAD
-<<<<<<< HEAD
-									<li>Defined in <a href="https://github.com/plenteum/plenteum-wallet-backend-js/blob/eaf8cbc/lib/BlockchainCacheApi.ts#L119">BlockchainCacheApi.ts:119</a></li>
-=======
 									<li>Defined in <a href="https://github.com/turtlecoin/turtlecoin-wallet-backend-js/blob/c1340e5/lib/BlockchainCacheApi.ts#L123">BlockchainCacheApi.ts:123</a></li>
->>>>>>> master
-=======
-									<li>Defined in <a href="https://github.com/turtlecoin/turtlecoin-wallet-backend-js/blob/c1340e5/lib/BlockchainCacheApi.ts#L123">BlockchainCacheApi.ts:123</a></li>
->>>>>>> c0b178bf
 								</ul>
 							</aside>
 							<div class="tsd-comment tsd-typography">
