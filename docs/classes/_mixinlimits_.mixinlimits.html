﻿<!doctype html>
<html class="default no-js">
<head>
	<meta charset="utf-8">
	<meta http-equiv="X-UA-Compatible" content="IE=edge">
	<title>MixinLimits | plenteum-wallet-backend</title>
	<meta name="description" content="">
	<meta name="viewport" content="width=device-width, initial-scale=1">
	<link rel="stylesheet" href="../assets/css/main.css">
</head>
<body>
<header>
	<div class="tsd-page-toolbar">
		<div class="container">
			<div class="table-wrap">
				<div class="table-cell" id="tsd-search" data-index="../assets/js/search.js" data-base="..">
					<div class="field">
						<label for="tsd-search-field" class="tsd-widget search no-caption">Search</label>
						<input id="tsd-search-field" type="text" />
					</div>
					<ul class="results">
						<li class="state loading">Preparing search index...</li>
						<li class="state failure">The search index is not available</li>
					</ul>
					<a href="../index.html" class="title">plenteum-wallet-backend</a>
				</div>
				<div class="table-cell" id="tsd-widgets">
					<div id="tsd-filter">
						<a href="#" class="tsd-widget options no-caption" data-toggle="options">Options</a>
						<div class="tsd-filter-group">
							<div class="tsd-select" id="tsd-filter-visibility">
								<span class="tsd-select-label">All</span>
								<ul class="tsd-select-list">
									<li data-value="public">Public</li>
									<li data-value="protected">Public/Protected</li>
									<li data-value="private" class="selected">All</li>
								</ul>
							</div>
							<input type="checkbox" id="tsd-filter-inherited" checked />
							<label class="tsd-widget" for="tsd-filter-inherited">Inherited</label>
						</div>
					</div>
					<a href="#" class="tsd-widget menu no-caption" data-toggle="menu">Menu</a>
				</div>
			</div>
		</div>
	</div>
	<div class="tsd-page-title">
		<div class="container">
			<ul class="tsd-breadcrumb">
				<li>
					<a href="../globals.html">Globals</a>
				</li>
				<li>
					<a href="../modules/_mixinlimits_.html">&quot;MixinLimits&quot;</a>
				</li>
				<li>
					<a href="_mixinlimits_.mixinlimits.html">MixinLimits</a>
				</li>
			</ul>
			<h1>Class MixinLimits</h1>
		</div>
	</div>
</header>
<div class="container container-main">
	<div class="row">
		<div class="col-8 col-content">
			<section class="tsd-panel tsd-comment">
				<div class="tsd-comment tsd-typography">
					<dl class="tsd-comment-tags">
						<dt>param</dt>
						<dd><p>Mixin limits to apply. Can be empty</p>
						</dd>
						<dt>param</dt>
						<dd><p>Default mixin to use if no limits given or before the first limit comes into play</p>
						</dd>
					</dl>
				</div>
			</section>
			<section class="tsd-panel tsd-hierarchy">
				<h3>Hierarchy</h3>
				<ul class="tsd-hierarchy">
					<li>
						<span class="target">MixinLimits</span>
					</li>
				</ul>
			</section>
			<section class="tsd-panel-group tsd-index-group">
				<h2>Index</h2>
				<section class="tsd-panel tsd-index-panel">
					<div class="tsd-index-content">
						<section class="tsd-index-section ">
							<h3>Constructors</h3>
							<ul class="tsd-index-list">
								<li class="tsd-kind-constructor tsd-parent-kind-class"><a href="_mixinlimits_.mixinlimits.html#constructor" class="tsd-kind-icon">constructor</a></li>
							</ul>
						</section>
						<section class="tsd-index-section ">
							<h3>Methods</h3>
							<ul class="tsd-index-list">
								<li class="tsd-kind-method tsd-parent-kind-class"><a href="_mixinlimits_.mixinlimits.html#getdefaultmixinbyheight" class="tsd-kind-icon">get<wbr>Default<wbr>Mixin<wbr>ByHeight</a></li>
								<li class="tsd-kind-method tsd-parent-kind-class"><a href="_mixinlimits_.mixinlimits.html#getmixinlimitsbyheight" class="tsd-kind-icon">get<wbr>Mixin<wbr>Limits<wbr>ByHeight</a></li>
							</ul>
						</section>
					</div>
				</section>
			</section>
			<section class="tsd-panel-group tsd-member-group ">
				<h2>Constructors</h2>
				<section class="tsd-panel tsd-member tsd-kind-constructor tsd-parent-kind-class">
					<a name="constructor" class="tsd-anchor"></a>
					<h3>constructor</h3>
					<ul class="tsd-signatures tsd-kind-constructor tsd-parent-kind-class">
						<li class="tsd-signature tsd-kind-icon">new <wbr>Mixin<wbr>Limits<span class="tsd-signature-symbol">(</span>limits<span class="tsd-signature-symbol">: </span><a href="_mixinlimits_.mixinlimit.html" class="tsd-signature-type">MixinLimit</a><span class="tsd-signature-symbol">[]</span>, defaultMixin<span class="tsd-signature-symbol">: </span><span class="tsd-signature-type">number</span><span class="tsd-signature-symbol">)</span><span class="tsd-signature-symbol">: </span><a href="_mixinlimits_.mixinlimits.html" class="tsd-signature-type">MixinLimits</a></li>
					</ul>
					<ul class="tsd-descriptions">
						<li class="tsd-description">
							<aside class="tsd-sources">
								<ul>
<<<<<<< HEAD
<<<<<<< HEAD
									<li>Defined in <a href="https://github.com/plenteum/plenteum-wallet-backend-js/blob/eaf8cbc/lib/MixinLimits.ts#L39">MixinLimits.ts:39</a></li>
=======
									<li>Defined in <a href="https://github.com/turtlecoin/turtlecoin-wallet-backend-js/blob/c1340e5/lib/MixinLimits.ts#L39">MixinLimits.ts:39</a></li>
>>>>>>> master
=======
									<li>Defined in <a href="https://github.com/turtlecoin/turtlecoin-wallet-backend-js/blob/c1340e5/lib/MixinLimits.ts#L39">MixinLimits.ts:39</a></li>
>>>>>>> c0b178bf
								</ul>
							</aside>
							<h4 class="tsd-parameters-title">Parameters</h4>
							<ul class="tsd-parameters">
								<li>
									<h5>limits: <a href="_mixinlimits_.mixinlimit.html" class="tsd-signature-type">MixinLimit</a><span class="tsd-signature-symbol">[]</span></h5>
								</li>
								<li>
									<h5>defaultMixin: <span class="tsd-signature-type">number</span></h5>
								</li>
							</ul>
							<h4 class="tsd-returns-title">Returns <a href="_mixinlimits_.mixinlimits.html" class="tsd-signature-type">MixinLimits</a></h4>
						</li>
					</ul>
				</section>
			</section>
			<section class="tsd-panel-group tsd-member-group ">
				<h2>Methods</h2>
				<section class="tsd-panel tsd-member tsd-kind-method tsd-parent-kind-class">
					<a name="getdefaultmixinbyheight" class="tsd-anchor"></a>
					<h3>get<wbr>Default<wbr>Mixin<wbr>ByHeight</h3>
					<ul class="tsd-signatures tsd-kind-method tsd-parent-kind-class">
						<li class="tsd-signature tsd-kind-icon">get<wbr>Default<wbr>Mixin<wbr>ByHeight<span class="tsd-signature-symbol">(</span>height<span class="tsd-signature-symbol">: </span><span class="tsd-signature-type">number</span><span class="tsd-signature-symbol">)</span><span class="tsd-signature-symbol">: </span><span class="tsd-signature-type">number</span></li>
					</ul>
					<ul class="tsd-descriptions">
						<li class="tsd-description">
							<aside class="tsd-sources">
								<ul>
<<<<<<< HEAD
<<<<<<< HEAD
									<li>Defined in <a href="https://github.com/plenteum/plenteum-wallet-backend-js/blob/eaf8cbc/lib/MixinLimits.ts#L51">MixinLimits.ts:51</a></li>
=======
									<li>Defined in <a href="https://github.com/turtlecoin/turtlecoin-wallet-backend-js/blob/c1340e5/lib/MixinLimits.ts#L51">MixinLimits.ts:51</a></li>
>>>>>>> master
=======
									<li>Defined in <a href="https://github.com/turtlecoin/turtlecoin-wallet-backend-js/blob/c1340e5/lib/MixinLimits.ts#L51">MixinLimits.ts:51</a></li>
>>>>>>> c0b178bf
								</ul>
							</aside>
							<div class="tsd-comment tsd-typography">
								<div class="lead">
									<p>Returns the default mixin for the given height.</p>
								</div>
							</div>
							<h4 class="tsd-parameters-title">Parameters</h4>
							<ul class="tsd-parameters">
								<li>
									<h5>height: <span class="tsd-signature-type">number</span></h5>
								</li>
							</ul>
							<h4 class="tsd-returns-title">Returns <span class="tsd-signature-type">number</span></h4>
						</li>
					</ul>
				</section>
				<section class="tsd-panel tsd-member tsd-kind-method tsd-parent-kind-class">
					<a name="getmixinlimitsbyheight" class="tsd-anchor"></a>
					<h3>get<wbr>Mixin<wbr>Limits<wbr>ByHeight</h3>
					<ul class="tsd-signatures tsd-kind-method tsd-parent-kind-class">
						<li class="tsd-signature tsd-kind-icon">get<wbr>Mixin<wbr>Limits<wbr>ByHeight<span class="tsd-signature-symbol">(</span>height<span class="tsd-signature-symbol">: </span><span class="tsd-signature-type">number</span><span class="tsd-signature-symbol">)</span><span class="tsd-signature-symbol">: </span><span class="tsd-signature-symbol">[</span><span class="tsd-signature-type">number</span><span class="tsd-signature-symbol">, </span><span class="tsd-signature-type">number</span><span class="tsd-signature-symbol">]</span></li>
					</ul>
					<ul class="tsd-descriptions">
						<li class="tsd-description">
							<aside class="tsd-sources">
								<ul>
<<<<<<< HEAD
<<<<<<< HEAD
									<li>Defined in <a href="https://github.com/plenteum/plenteum-wallet-backend-js/blob/eaf8cbc/lib/MixinLimits.ts#L69">MixinLimits.ts:69</a></li>
=======
									<li>Defined in <a href="https://github.com/turtlecoin/turtlecoin-wallet-backend-js/blob/c1340e5/lib/MixinLimits.ts#L69">MixinLimits.ts:69</a></li>
>>>>>>> master
=======
									<li>Defined in <a href="https://github.com/turtlecoin/turtlecoin-wallet-backend-js/blob/c1340e5/lib/MixinLimits.ts#L69">MixinLimits.ts:69</a></li>
>>>>>>> c0b178bf
								</ul>
							</aside>
							<div class="tsd-comment tsd-typography">
								<div class="lead">
									<p>Returns the minimum and maximum mixin for the given height.</p>
								</div>
							</div>
							<h4 class="tsd-parameters-title">Parameters</h4>
							<ul class="tsd-parameters">
								<li>
									<h5>height: <span class="tsd-signature-type">number</span></h5>
								</li>
							</ul>
							<h4 class="tsd-returns-title">Returns <span class="tsd-signature-symbol">[</span><span class="tsd-signature-type">number</span><span class="tsd-signature-symbol">, </span><span class="tsd-signature-type">number</span><span class="tsd-signature-symbol">]</span></h4>
						</li>
					</ul>
				</section>
			</section>
		</div>
		<div class="col-4 col-menu menu-sticky-wrap menu-highlight">
			<nav class="tsd-navigation primary">
				<ul>
					<li class="globals  ">
						<a href="../globals.html"><em>Globals</em></a>
					</li>
					<li class=" tsd-kind-external-module">
						<a href="../modules/_blockchaincacheapi_.html">"<wbr>Blockchain<wbr>Cache<wbr>Api"</a>
					</li>
					<li class=" tsd-kind-external-module">
						<a href="../modules/_config_.html">"<wbr>Config"</a>
					</li>
					<li class=" tsd-kind-external-module">
						<a href="../modules/_conventionaldaemon_.html">"<wbr>Conventional<wbr>Daemon"</a>
					</li>
					<li class=" tsd-kind-external-module">
						<a href="../modules/_daemon_.html">"<wbr>Daemon"</a>
					</li>
					<li class=" tsd-kind-external-module">
						<a href="../modules/_idaemon_.html">"IDaemon"</a>
					</li>
					<li class=" tsd-kind-external-module">
						<a href="../modules/_logger_.html">"<wbr>Logger"</a>
					</li>
					<li class="current tsd-kind-external-module">
						<a href="../modules/_mixinlimits_.html">"<wbr>Mixin<wbr>Limits"</a>
					</li>
					<li class=" tsd-kind-external-module">
						<a href="../modules/_types_.html">"<wbr>Types"</a>
					</li>
					<li class=" tsd-kind-external-module">
						<a href="../modules/_utilities_.html">"<wbr>Utilities"</a>
					</li>
					<li class=" tsd-kind-external-module">
						<a href="../modules/_validateparameters_.html">"<wbr>Validate<wbr>Parameters"</a>
					</li>
					<li class=" tsd-kind-external-module">
						<a href="../modules/_walletbackend_.html">"<wbr>Wallet<wbr>Backend"</a>
					</li>
					<li class=" tsd-kind-external-module">
						<a href="../modules/_walleterror_.html">"<wbr>Wallet<wbr>Error"</a>
					</li>
				</ul>
			</nav>
			<nav class="tsd-navigation secondary menu-sticky">
				<ul class="before-current">
					<li class=" tsd-kind-class tsd-parent-kind-external-module">
						<a href="_mixinlimits_.mixinlimit.html" class="tsd-kind-icon">Mixin<wbr>Limit</a>
					</li>
				</ul>
				<ul class="current">
					<li class="current tsd-kind-class tsd-parent-kind-external-module">
						<a href="_mixinlimits_.mixinlimits.html" class="tsd-kind-icon">Mixin<wbr>Limits</a>
						<ul>
							<li class=" tsd-kind-constructor tsd-parent-kind-class">
								<a href="_mixinlimits_.mixinlimits.html#constructor" class="tsd-kind-icon">constructor</a>
							</li>
							<li class=" tsd-kind-method tsd-parent-kind-class">
								<a href="_mixinlimits_.mixinlimits.html#getdefaultmixinbyheight" class="tsd-kind-icon">get<wbr>Default<wbr>Mixin<wbr>ByHeight</a>
							</li>
							<li class=" tsd-kind-method tsd-parent-kind-class">
								<a href="_mixinlimits_.mixinlimits.html#getmixinlimitsbyheight" class="tsd-kind-icon">get<wbr>Mixin<wbr>Limits<wbr>ByHeight</a>
							</li>
						</ul>
					</li>
				</ul>
				<ul class="after-current">
				</ul>
			</nav>
		</div>
	</div>
</div>
<footer class="with-border-bottom">
	<div class="container">
		<h2>Legend</h2>
		<div class="tsd-legend-group">
			<ul class="tsd-legend">
				<li class="tsd-kind-module"><span class="tsd-kind-icon">Module</span></li>
				<li class="tsd-kind-object-literal"><span class="tsd-kind-icon">Object literal</span></li>
				<li class="tsd-kind-variable"><span class="tsd-kind-icon">Variable</span></li>
				<li class="tsd-kind-function"><span class="tsd-kind-icon">Function</span></li>
				<li class="tsd-kind-function tsd-has-type-parameter"><span class="tsd-kind-icon">Function with type parameter</span></li>
				<li class="tsd-kind-index-signature"><span class="tsd-kind-icon">Index signature</span></li>
				<li class="tsd-kind-type-alias"><span class="tsd-kind-icon">Type alias</span></li>
			</ul>
			<ul class="tsd-legend">
				<li class="tsd-kind-enum"><span class="tsd-kind-icon">Enumeration</span></li>
				<li class="tsd-kind-enum-member"><span class="tsd-kind-icon">Enumeration member</span></li>
				<li class="tsd-kind-property tsd-parent-kind-enum"><span class="tsd-kind-icon">Property</span></li>
				<li class="tsd-kind-method tsd-parent-kind-enum"><span class="tsd-kind-icon">Method</span></li>
			</ul>
			<ul class="tsd-legend">
				<li class="tsd-kind-interface"><span class="tsd-kind-icon">Interface</span></li>
				<li class="tsd-kind-interface tsd-has-type-parameter"><span class="tsd-kind-icon">Interface with type parameter</span></li>
				<li class="tsd-kind-constructor tsd-parent-kind-interface"><span class="tsd-kind-icon">Constructor</span></li>
				<li class="tsd-kind-property tsd-parent-kind-interface"><span class="tsd-kind-icon">Property</span></li>
				<li class="tsd-kind-method tsd-parent-kind-interface"><span class="tsd-kind-icon">Method</span></li>
				<li class="tsd-kind-index-signature tsd-parent-kind-interface"><span class="tsd-kind-icon">Index signature</span></li>
			</ul>
			<ul class="tsd-legend">
				<li class="tsd-kind-class"><span class="tsd-kind-icon">Class</span></li>
				<li class="tsd-kind-class tsd-has-type-parameter"><span class="tsd-kind-icon">Class with type parameter</span></li>
				<li class="tsd-kind-constructor tsd-parent-kind-class"><span class="tsd-kind-icon">Constructor</span></li>
				<li class="tsd-kind-property tsd-parent-kind-class"><span class="tsd-kind-icon">Property</span></li>
				<li class="tsd-kind-method tsd-parent-kind-class"><span class="tsd-kind-icon">Method</span></li>
				<li class="tsd-kind-accessor tsd-parent-kind-class"><span class="tsd-kind-icon">Accessor</span></li>
				<li class="tsd-kind-index-signature tsd-parent-kind-class"><span class="tsd-kind-icon">Index signature</span></li>
			</ul>
			<ul class="tsd-legend">
				<li class="tsd-kind-constructor tsd-parent-kind-class tsd-is-inherited"><span class="tsd-kind-icon">Inherited constructor</span></li>
				<li class="tsd-kind-property tsd-parent-kind-class tsd-is-inherited"><span class="tsd-kind-icon">Inherited property</span></li>
				<li class="tsd-kind-method tsd-parent-kind-class tsd-is-inherited"><span class="tsd-kind-icon">Inherited method</span></li>
				<li class="tsd-kind-accessor tsd-parent-kind-class tsd-is-inherited"><span class="tsd-kind-icon">Inherited accessor</span></li>
			</ul>
			<ul class="tsd-legend">
				<li class="tsd-kind-property tsd-parent-kind-class tsd-is-protected"><span class="tsd-kind-icon">Protected property</span></li>
				<li class="tsd-kind-method tsd-parent-kind-class tsd-is-protected"><span class="tsd-kind-icon">Protected method</span></li>
				<li class="tsd-kind-accessor tsd-parent-kind-class tsd-is-protected"><span class="tsd-kind-icon">Protected accessor</span></li>
			</ul>
			<ul class="tsd-legend">
				<li class="tsd-kind-property tsd-parent-kind-class tsd-is-private"><span class="tsd-kind-icon">Private property</span></li>
				<li class="tsd-kind-method tsd-parent-kind-class tsd-is-private"><span class="tsd-kind-icon">Private method</span></li>
				<li class="tsd-kind-accessor tsd-parent-kind-class tsd-is-private"><span class="tsd-kind-icon">Private accessor</span></li>
			</ul>
			<ul class="tsd-legend">
				<li class="tsd-kind-property tsd-parent-kind-class tsd-is-static"><span class="tsd-kind-icon">Static property</span></li>
				<li class="tsd-kind-call-signature tsd-parent-kind-class tsd-is-static"><span class="tsd-kind-icon">Static method</span></li>
			</ul>
		</div>
	</div>
</footer>
<div class="container tsd-generator">
	<p>Generated using <a href="http://typedoc.org/" target="_blank">TypeDoc</a></p>
</div>
<div class="overlay"></div>
<script src="../assets/js/main.js"></script>
<script>if (location.protocol == 'file:') document.write('<script src="../assets/js/search.js"><' + '/script>');</script>
</body>
</html><|MERGE_RESOLUTION|>--- conflicted
+++ resolved
@@ -117,15 +117,7 @@
 						<li class="tsd-description">
 							<aside class="tsd-sources">
 								<ul>
-<<<<<<< HEAD
-<<<<<<< HEAD
-									<li>Defined in <a href="https://github.com/plenteum/plenteum-wallet-backend-js/blob/eaf8cbc/lib/MixinLimits.ts#L39">MixinLimits.ts:39</a></li>
-=======
 									<li>Defined in <a href="https://github.com/turtlecoin/turtlecoin-wallet-backend-js/blob/c1340e5/lib/MixinLimits.ts#L39">MixinLimits.ts:39</a></li>
->>>>>>> master
-=======
-									<li>Defined in <a href="https://github.com/turtlecoin/turtlecoin-wallet-backend-js/blob/c1340e5/lib/MixinLimits.ts#L39">MixinLimits.ts:39</a></li>
->>>>>>> c0b178bf
 								</ul>
 							</aside>
 							<h4 class="tsd-parameters-title">Parameters</h4>
@@ -154,15 +146,7 @@
 						<li class="tsd-description">
 							<aside class="tsd-sources">
 								<ul>
-<<<<<<< HEAD
-<<<<<<< HEAD
-									<li>Defined in <a href="https://github.com/plenteum/plenteum-wallet-backend-js/blob/eaf8cbc/lib/MixinLimits.ts#L51">MixinLimits.ts:51</a></li>
-=======
 									<li>Defined in <a href="https://github.com/turtlecoin/turtlecoin-wallet-backend-js/blob/c1340e5/lib/MixinLimits.ts#L51">MixinLimits.ts:51</a></li>
->>>>>>> master
-=======
-									<li>Defined in <a href="https://github.com/turtlecoin/turtlecoin-wallet-backend-js/blob/c1340e5/lib/MixinLimits.ts#L51">MixinLimits.ts:51</a></li>
->>>>>>> c0b178bf
 								</ul>
 							</aside>
 							<div class="tsd-comment tsd-typography">
@@ -190,15 +174,7 @@
 						<li class="tsd-description">
 							<aside class="tsd-sources">
 								<ul>
-<<<<<<< HEAD
-<<<<<<< HEAD
-									<li>Defined in <a href="https://github.com/plenteum/plenteum-wallet-backend-js/blob/eaf8cbc/lib/MixinLimits.ts#L69">MixinLimits.ts:69</a></li>
-=======
 									<li>Defined in <a href="https://github.com/turtlecoin/turtlecoin-wallet-backend-js/blob/c1340e5/lib/MixinLimits.ts#L69">MixinLimits.ts:69</a></li>
->>>>>>> master
-=======
-									<li>Defined in <a href="https://github.com/turtlecoin/turtlecoin-wallet-backend-js/blob/c1340e5/lib/MixinLimits.ts#L69">MixinLimits.ts:69</a></li>
->>>>>>> c0b178bf
 								</ul>
 							</aside>
 							<div class="tsd-comment tsd-typography">
